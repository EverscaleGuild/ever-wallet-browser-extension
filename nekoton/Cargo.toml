[package]
name = "nekoton"
version = "0.1.0"
authors = ["Ivan Kalinin <i.kalinin@dexpa.io>"]
edition = "2018"

[lib]
crate-type = ["cdylib"]

[package.metadata.wasm-pack.profile.release]
wasm-opt = ["-Oz", "--enable-mutable-globals"]

[dependencies]
nekoton-crypto = { path = "../nekoton-crypto" }
<<<<<<< HEAD
nekoton-helpers = {path = "../nekoton-helpers"}

=======
anyhow = "1.0"
async-trait = "0.1"
>>>>>>> b9840e51
aes-ctr = "0.6"
base64 = "0.13"
curve25519-dalek = "3.0"
ed25519-dalek = "1.0"
hex = "0.4"
futures = "0.3"
js-sys = "0.3"
pin-project-lite = "0.2"
rand = { version = "0.7", features = ["getrandom"] }
serde = { version = "1.0", features = ["derive"] }
serde_json = "1.0"
sha2 = "0.9"
thiserror = "1.0"
wasm-bindgen = "0.2"
wasm-bindgen-futures = "0.4"
wee_alloc = "0.4"
x25519-dalek = "1.1"
getrandom = { version = "0.1", features = ["wasm-bindgen"] }

ton_api = { git = "https://github.com/broxus/ton-labs-tl.git", branch = "original", package = "ton_api" }

ton_abi = { git = "https://github.com/tonlabs/ton-labs-abi.git" }
ton_block = { git = "https://github.com/tonlabs/ton-labs-block.git" }
ton_types = { git = "https://github.com/tonlabs/ton-labs-types.git" }

[target."cfg(debug_assertions)".dependencies]
console_error_panic_hook = "0.1"

[dev-dependencies]
wasm-bindgen-test = "0.3"
js-sys = "0.3"
wasm-bindgen-futures = "0.4"<|MERGE_RESOLUTION|>--- conflicted
+++ resolved
@@ -12,13 +12,10 @@
 
 [dependencies]
 nekoton-crypto = { path = "../nekoton-crypto" }
-<<<<<<< HEAD
 nekoton-helpers = {path = "../nekoton-helpers"}
 
-=======
 anyhow = "1.0"
 async-trait = "0.1"
->>>>>>> b9840e51
 aes-ctr = "0.6"
 base64 = "0.13"
 curve25519-dalek = "3.0"
