import { EventEmitter } from 'events'
import { Duplex } from 'readable-stream'
import ObjectMultiplex from 'obj-multiplex'
import pump from 'pump'
import { nanoid } from 'nanoid'
import { debounce } from 'lodash'
import { ProviderEvent, ProviderEventCall } from 'ton-inpage-provider'
import * as nt from '@nekoton'

import {
    DestroyableMiddleware,
    JsonRpcEngine,
    JsonRpcFailure,
    JsonRpcMiddleware,
    JsonRpcRequest,
    JsonRpcSuccess,
} from '@shared/jrpc'
import {
    checkForError,
    createEngineStream,
    NekotonRpcError,
    nodeify,
    nodeifyAsync,
    serializeError,
} from '@shared/utils'
import { RpcErrorCode } from '@shared/errors'
import { NEKOTON_PROVIDER } from '@shared/constants'
import { NamedConnectionData } from '@shared/approvalApi'

import { AccountController } from './controllers/AccountController'
import { ApprovalController } from './controllers/ApprovalController'
import { ConnectionController } from './controllers/ConnectionController'
import { NotificationController } from './controllers/NotificationController'
import { PermissionsController } from './controllers/PermissionsController'
import { SubscriptionController } from './controllers/SubscriptionController'
import { createProviderMiddleware } from './providerMiddleware'
import { focusTab, focusWindow, openExtensionInBrowser } from '@popup/utils/platform'

import LedgerBridge from './ledger/LedgerBridge'

interface NekotonControllerOptions {
    showUserConfirmation: () => void
    openPopup: () => void
    getOpenNekotonTabIds: () => { [id: number]: true }
}

interface NekotonControllerComponents {
    storage: nt.Storage
    accountsStorage: nt.AccountsStorage
    keyStore: nt.KeyStore
    accountController: AccountController
    approvalController: ApprovalController
    connectionController: ConnectionController
    notificationController: NotificationController
    permissionsController: PermissionsController
    subscriptionsController: SubscriptionController
}

interface SetupProviderEngineOptions {
    origin: string
    location?: string
    extensionId?: string
    tabId?: number
    isInternal: boolean
}

export class NekotonController extends EventEmitter {
    private _defaultMaxListeners: number = 20
    private _activeControllerConnections: number = 0
    private readonly _connections: { [id: string]: { engine: JsonRpcEngine } } = {}
    private readonly _originToConnectionIds: { [origin: string]: Set<string> } = {}
    private readonly _originToTabIds: { [origin: string]: Set<number> } = {}
    private readonly _tabToConnectionIds: { [tabId: number]: Set<string> } = {}

    private readonly _options: NekotonControllerOptions
    private readonly _components: NekotonControllerComponents

    public static async load(options: NekotonControllerOptions) {
        const storage = new nt.Storage(new StorageConnector())
        const accountsStorage = await nt.AccountsStorage.load(storage)

        const ledgerBridge = new LedgerBridge()
        const ledgerConnection = new nt.LedgerConnection(new LedgerConnection(ledgerBridge))

        const keyStore = await nt.KeyStore.load(storage, ledgerConnection)
        const ledgerBridge = new LedgerBridge()

        const connectionController = new ConnectionController({})

        const notificationController = new NotificationController({
            disabled: true,
        })

        const accountController = new AccountController({
            storage,
            accountsStorage,
            keyStore,
            ledgerBridge,
            connectionController,
            notificationController,
            ledgerBridge,
        })
        const approvalController = new ApprovalController({
            showApprovalRequest: options.showUserConfirmation,
        })
        const permissionsController = new PermissionsController({
            approvalController,
        })
        const subscriptionsController = new SubscriptionController({
            connectionController,
        })

        await connectionController.initialSync()
        await accountController.initialSync()
        await accountController.startSubscriptions()
        await permissionsController.initialSync()

        notificationController.setHidden(false)

        return new NekotonController(options, {
            storage,
            accountsStorage,
            keyStore,
            accountController,
            approvalController,
            connectionController,
            notificationController,
            permissionsController,
            subscriptionsController,
        })
    }

    private constructor(
        options: NekotonControllerOptions,
        components: NekotonControllerComponents
    ) {
        super()

        this._options = options
        this._components = components

        this._components.approvalController.subscribe((_state) => {
            this._debouncedSendUpdate()
        })

        this._components.accountController.subscribe((_state) => {
            this._debouncedSendUpdate()
        })

        this._components.permissionsController.config.notifyDomain = this._notifyConnections.bind(
            this
        )
        this._components.subscriptionsController.config.notifyTab = this._notifyTab.bind(this)
        this._components.subscriptionsController.config.getOriginTabs = this._getOriginTabs.bind(
            this
        )

        this.on('controllerConnectionChanged', (activeControllerConnections: number) => {
            if (activeControllerConnections > 0) {
                this._components.accountController.enableIntensivePolling()
                this._components.notificationController.setHidden(true)
            } else {
                this._components.accountController.disableIntensivePolling()
                this._components.approvalController.clear()
                this._components.notificationController.setHidden(false)
            }
        })
    }

    public setupTrustedCommunication<T extends Duplex>(
        connectionStream: T,
        sender: chrome.runtime.MessageSender
    ) {
        const mux = setupMultiplex(connectionStream)
        this._setupControllerConnection(mux.createStream('controller'))
        this._setupProviderConnection(mux.createStream('provider'), sender, true)
    }

    public setupUntrustedCommunication<T extends Duplex>(
        connectionStream: T,
        sender: chrome.runtime.MessageSender
    ) {
        const mux = setupMultiplex(connectionStream)
        this._setupProviderConnection(mux.createStream(NEKOTON_PROVIDER), sender, false)
    }

    public getApi() {
        type ApiCallback<T> = (error: Error | null, result?: T) => void

        const { approvalController, accountController, connectionController } = this._components

        return {
            getState: (cb: ApiCallback<ReturnType<typeof NekotonController.prototype.getState>>) =>
                cb(null, this.getState()),
            getAvailableNetworks: (cb: ApiCallback<NamedConnectionData[]>) =>
                cb(null, connectionController.getAvailableNetworks()),
            openExtensionInBrowser: (cb: ApiCallback<undefined>) => {
                const existingTabs = window.ObjectExt.keys(this._options.getOpenNekotonTabIds())
                if (existingTabs.length == 0) {
                    openExtensionInBrowser().then(() => cb(null))
                } else {
                    focusTab(existingTabs[0]).then(async (tab) => {
                        tab && (await focusWindow(tab.windowId))
                        cb(null)
                    })
                }
            },
            changeNetwork: nodeifyAsync(this, 'changeNetwork'),
            checkPassword: nodeifyAsync(accountController, 'checkPassword'),
            createMasterKey: nodeifyAsync(accountController, 'createMasterKey'),
            createDerivedKey: nodeifyAsync(accountController, 'createDerivedKey'),
            createLedgerKey: nodeifyAsync(accountController, 'createLedgerKey'),
            removeKey: nodeifyAsync(accountController, 'removeKey'),
            getLedgerFirstPage: nodeifyAsync(accountController, 'getLedgerFirstPage'),
            getLedgerNextPage: nodeifyAsync(accountController, 'getLedgerNextPage'),
            getLedgerPreviousPage: nodeifyAsync(accountController, 'getLedgerPreviousPage'),
            createAccount: nodeifyAsync(accountController, 'createAccount'),
            selectAccount: nodeifyAsync(accountController, 'selectAccount'),
            removeAccount: nodeifyAsync(accountController, 'removeAccount'),
            updateTokenWallets: nodeifyAsync(accountController, 'updateTokenWallets'),
            logOut: nodeifyAsync(this, 'logOut'),
            estimateFees: nodeifyAsync(accountController, 'estimateFees'),
            estimateDeploymentFees: nodeifyAsync(accountController, 'estimateDeploymentFees'),
            prepareMessage: nodeifyAsync(accountController, 'prepareMessage'),
            prepareDeploymentMessage: nodeifyAsync(accountController, 'prepareDeploymentMessage'),
            prepareTokenMessage: nodeifyAsync(accountController, 'prepareTokenMessage'),
            prepareSwapBackMessage: nodeifyAsync(accountController, 'prepareSwapBackMessage'),
            sendMessage: nodeifyAsync(accountController, 'sendMessage'),
            preloadTransactions: nodeifyAsync(accountController, 'preloadTransactions'),
            resolvePendingApproval: nodeify(approvalController, 'resolve'),
            rejectPendingApproval: nodeify(approvalController, 'reject'),
        }
    }

    public getState() {
        return {
            ...this._components.approvalController.state,
            ...this._components.accountController.state,
            ...this._components.connectionController.state,
        }
    }

    public async changeNetwork(params: NamedConnectionData) {
        await this._components.accountController.stopSubscriptions()
        console.debug('Stopped account subscriptions')

        await this._components.subscriptionsController.stopSubscriptions()
        console.debug('Stopped contract subscriptions')

        await this._components.connectionController
            .startSwitchingNetwork(params)
            .then((handle) => handle.switch())
        await this._components.accountController.startSubscriptions()

        this._notifyAllConnections({
            method: 'networkChanged',
            params: {
                selectedConnection: params.name,
            },
        })

        this._sendUpdate()
    }

    public async logOut() {
        await this._components.accountController.logOut()
        await this._components.subscriptionsController.stopSubscriptions()
        await this._components.approvalController.clear()
        await this._components.permissionsController.clear()

        this._notifyAllConnections({
            method: 'loggedOut',
            params: {},
        })
    }

    private _setupControllerConnection<T extends Duplex>(outStream: T) {
        const api = this.getApi()

        this._activeControllerConnections += 1
        this.emit('controllerConnectionChanged', this._activeControllerConnections)

        outStream.on('data', createMetaRPCHandler(api, outStream))

        const handleUpdate = (params: unknown) => {
            try {
                outStream.write({
                    jsonrpc: '2.0',
                    method: 'sendUpdate',
                    params,
                })
            } catch (e) {
                console.error(e)
            }
        }

        this.on('update', handleUpdate)

        outStream.on('end', () => {
            this._activeControllerConnections -= 1
            this.emit('controllerConnectionChanged', this._activeControllerConnections)
            this.removeListener('update', handleUpdate)
        })
    }

    private _setupProviderConnection<T extends Duplex>(
        outStream: T,
        sender: chrome.runtime.MessageSender,
        isInternal: boolean
    ) {
        const origin = isInternal ? 'nekoton' : new URL(sender.url || 'unknown').origin
        let extensionId
        if (sender.id !== chrome.runtime.id) {
            extensionId = sender.id
        }
        let tabId: number | undefined
        if (sender.tab && sender.tab.id) {
            tabId = sender.tab.id
        }

        const engine = this._setupProviderEngine({
            origin,
            location: sender.url,
            extensionId,
            tabId,
            isInternal,
        })

        const providerStream = createEngineStream({ engine })

        const connectionId = this._addConnection(origin, tabId, { engine })

        pump(outStream, providerStream, outStream, (e) => {
            console.debug('providerStream closed')

            engine.middleware.forEach((middleware) => {
                if (
                    ((middleware as unknown) as DestroyableMiddleware).destroy &&
                    typeof ((middleware as unknown) as DestroyableMiddleware).destroy === 'function'
                ) {
                    ;((middleware as unknown) as DestroyableMiddleware).destroy()
                }
            })

            if (tabId) {
                this._components.subscriptionsController
                    .unsubscribeFromAllContracts(tabId)
                    .catch(console.error)
            }

            connectionId && this._removeConnection(origin, tabId, connectionId)
            if (e) {
                console.error(e)
            }
        })
    }

    private _setupProviderEngine({ origin, tabId, isInternal }: SetupProviderEngineOptions) {
        const engine = new JsonRpcEngine()

        engine.push(createOriginMiddleware({ origin }))
        if (tabId) {
            engine.push(createTabIdMiddleware({ tabId }))
        }
        //engine.push(createLoggerMiddleware({ origin }))

        engine.push(
            createProviderMiddleware({
                origin,
                tabId,
                isInternal,
                approvalController: this._components.approvalController,
                accountController: this._components.accountController,
                connectionController: this._components.connectionController,
                permissionsController: this._components.permissionsController,
                subscriptionsController: this._components.subscriptionsController,
            })
        )

        return engine
    }

    private _addConnection(
        origin: string,
        tabId: number | undefined,
        { engine }: AddConnectionOptions
    ) {
        if (origin === 'nekoton') {
            return null
        }

        const id = nanoid()
        this._connections[id] = {
            engine,
        }

        let originIds = this._originToConnectionIds[origin]
        if (originIds == null) {
            originIds = new Set()
            this._originToConnectionIds[origin] = originIds
        }
        originIds.add(id)

        if (tabId != null) {
            let tabIds = this._tabToConnectionIds[tabId]
            if (tabIds == null) {
                tabIds = new Set()
                this._tabToConnectionIds[tabId] = tabIds
            }
            tabIds.add(id)

            let originTabs = this._originToTabIds[origin]
            if (originTabs == null) {
                originTabs = new Set()
                this._originToTabIds[origin] = originTabs
            }
            originTabs.add(tabId)
        }

        return id
    }

    private _removeConnection(origin: string, tabId: number | undefined, id: string) {
        delete this._connections[id]

        const originIds = this._originToConnectionIds[origin]
        if (originIds != null) {
            originIds.delete(id)
            if (originIds.size === 0) {
                delete this._originToConnectionIds[origin]
            }
        }

        if (tabId != null) {
            const tabIds = this._tabToConnectionIds[tabId]
            if (tabIds != null) {
                tabIds.delete(id)
                if (tabIds.size === 0) {
                    delete this._tabToConnectionIds[tabId]
                }
            }

            let originTabs = this._originToTabIds[origin]
            if (originTabs != null) {
                originTabs.delete(tabId)
                if (originTabs.size === 0) {
                    delete this._originToTabIds[origin]
                }
            }
        }
    }

    private _notifyConnection<T extends ProviderEvent>(id: string, payload: ProviderEventCall<T>) {
        this._connections[id]?.engine.emit('notification', payload)
    }

    private _getOriginTabs(origin: string) {
        const tabIds = this._originToTabIds[origin]
        return tabIds ? Array.from(tabIds.values()) : []
    }

    private _notifyTab<T extends ProviderEvent>(tabId: number, payload: ProviderEventCall<T>) {
        const tabIds = this._tabToConnectionIds[tabId]
        if (tabIds) {
            tabIds.forEach((id) => {
                this._connections[id]?.engine.emit('notification', payload)
            })
        }
    }

    private _notifyConnections<T extends ProviderEvent>(
        origin: string,
        payload: ProviderEventCall<T>
    ) {
        const originIds = this._originToConnectionIds[origin]
        if (originIds) {
            originIds.forEach((id) => {
                this._connections[id]?.engine.emit('notification', payload)
            })
        }
    }

    private _notifyAllConnections<T extends ProviderEvent>(payload: ProviderEventCall<T>) {
        Object.values(this._connections).forEach(({ engine }) => {
            engine.emit('notification', payload)
        })
    }

    private _debouncedSendUpdate = debounce(this._sendUpdate.bind(this), 200)

    private _sendUpdate() {
        this.emit('update', this.getState())
    }
}

export class StorageConnector {
    get(key: string, handler: nt.StorageQueryResultHandler) {
        chrome.storage.local.get(key, (items) => {
            handler.onResult(items[key])
        })
    }

    set(key: string, value: string, handler: nt.StorageQueryHandler) {
        chrome.storage.local.set({ [key]: value }, () => {
            handler.onResult()
        })
    }

    setUnchecked(key: string, value: string) {
        chrome.storage.local.set({ [key]: value }, () => {})
    }

    remove(key: string, handler: nt.StorageQueryHandler) {
        chrome.storage.local.remove([key], () => {
            handler.onResult()
        })
    }

    removeUnchecked(key: string) {
        chrome.storage.local.remove([key], () => {})
    }
}

export class LedgerConnection {
<<<<<<< HEAD
    private readonly bridge: LedgerBridge = new LedgerBridge()
=======
    constructor(private readonly bridge: LedgerBridge) {}
>>>>>>> cbdf51ab

    async getPublicKey(account: number, handler: nt.LedgerQueryResultHandler) {
        await this.bridge
            .getPublicKey(account)
            .then((publicKey) => {
                handler.onResult(publicKey)
            })
            .catch((err) => {
                handler.onError(err.message)
            })
    }

    async sign(account: number, message: Buffer, handler: nt.LedgerQueryResultHandler) {
        await this.bridge
            .signHash(account, new Uint8Array(message))
            .then((signature) => {
                handler.onResult(signature)
            })
            .catch((err) => {
                handler.onError(err.message)
            })
    }
}

interface AddConnectionOptions {
    engine: JsonRpcEngine
}

interface CreateOriginMiddlewareOptions {
    origin: string
}

const createOriginMiddleware = ({
    origin,
}: CreateOriginMiddlewareOptions): JsonRpcMiddleware<unknown, unknown> => {
    return (req, _res, next, _end) => {
        ;(req as any).origin = origin
        next()
    }
}

interface CreateTabIdMiddlewareOptions {
    tabId: number
}

const createTabIdMiddleware = ({
    tabId,
}: CreateTabIdMiddlewareOptions): JsonRpcMiddleware<unknown, unknown> => {
    return (req, _res, next, _end) => {
        ;(req as any).tabId = tabId
        next()
    }
}

interface CreateLoggerMiddlewareOptions {
    origin: string
}

const createLoggerMiddleware = ({
    origin,
}: CreateLoggerMiddlewareOptions): JsonRpcMiddleware<unknown, unknown> => {
    return (req, res, next, _end) => {
        next((cb) => {
            if (res.error) {
                console.error('Error in RPC response:\n', res)
            }
            if ((req as any).isNekotonInternal) {
                return
            }
            console.info(`RPC (${origin}):`, req, '->', res)
            cb()
        })
    }
}

const setupMultiplex = <T extends Duplex>(connectionStream: T) => {
    const mux = new ObjectMultiplex()
    pump(connectionStream, mux, connectionStream, (e) => {
        if (e) {
            console.error(e)
        }
    })
    return mux
}

const createMetaRPCHandler = <T extends Duplex>(
    api: ReturnType<typeof NekotonController.prototype.getApi>,
    outStream: T
) => {
    return (data: JsonRpcRequest<unknown[]>) => {
        type MethodName = keyof typeof api

        if (api[data.method as MethodName] == null) {
            outStream.write(<JsonRpcFailure>{
                jsonrpc: '2.0',
                error: serializeError(
                    new NekotonRpcError(RpcErrorCode.METHOD_NOT_FOUND, `${data.method} not found`)
                ),
                id: data.id,
            })
            return
        }

        ;(api[data.method as MethodName] as any)(
            ...(data.params || []),
            <T>(error: Error | undefined, result: T) => {
                if (error) {
                    outStream.write(<JsonRpcFailure>{
                        jsonrpc: '2.0',
                        error: serializeError(error, { shouldIncludeStack: true }),
                        id: data.id,
                    })
                } else {
                    outStream.write(<JsonRpcSuccess<T>>{
                        jsonrpc: '2.0',
                        result,
                        id: data.id,
                    })
                }
            }
        )
    }
}<|MERGE_RESOLUTION|>--- conflicted
+++ resolved
@@ -83,7 +83,6 @@
         const ledgerConnection = new nt.LedgerConnection(new LedgerConnection(ledgerBridge))
 
         const keyStore = await nt.KeyStore.load(storage, ledgerConnection)
-        const ledgerBridge = new LedgerBridge()
 
         const connectionController = new ConnectionController({})
 
@@ -95,7 +94,6 @@
             storage,
             accountsStorage,
             keyStore,
-            ledgerBridge,
             connectionController,
             notificationController,
             ledgerBridge,
@@ -522,11 +520,7 @@
 }
 
 export class LedgerConnection {
-<<<<<<< HEAD
-    private readonly bridge: LedgerBridge = new LedgerBridge()
-=======
     constructor(private readonly bridge: LedgerBridge) {}
->>>>>>> cbdf51ab
 
     async getPublicKey(account: number, handler: nt.LedgerQueryResultHandler) {
         await this.bridge
