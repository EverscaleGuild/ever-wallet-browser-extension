import _ from 'lodash'
import { Mutex } from '@broxus/await-semaphore'
import { mergeTransactions } from 'ton-inpage-provider'
import {
    convertAddress,
    convertCurrency,
    convertTons,
    extractTokenTransactionAddress,
    extractTokenTransactionValue,
    extractTransactionAddress,
    extractTransactionValue,
    NekotonRpcError,
    SendMessageCallback,
    SendMessageRequest,
    TokenWalletState,
} from '@shared/utils'
import { RpcErrorCode } from '@shared/errors'
import {
    AccountToCreate,
    DeployMessageToPrepare,
    KeyToDerive,
    KeyToRemove,
    LedgerKeyToCreate,
    MasterKeyToCreate,
    MessageToPrepare,
    SwapBackMessageToPrepare,
    TokenMessageToPrepare,
    TokenWalletsToUpdate,
} from '@shared/backgroundApi'
import * as nt from '@nekoton'

import { BaseConfig, BaseController, BaseState } from '../BaseController'
import { ConnectionController } from '../ConnectionController'
import { NotificationController } from '../NotificationController'

import { DEFAULT_POLLING_INTERVAL, BACKGROUND_POLLING_INTERVAL } from './constants'
import { TonWalletSubscription } from './TonWalletSubscription'
import { ITokenWalletHandler, TokenWalletSubscription } from './TokenWalletSubscription'
import { IContractHandler } from '../../utils/ContractSubscription'

import LedgerBridge from '../../ledger/LedgerBridge'

export interface AccountControllerConfig extends BaseConfig {
    storage: nt.Storage
    accountsStorage: nt.AccountsStorage
    keyStore: nt.KeyStore
    connectionController: ConnectionController
    notificationController: NotificationController
    ledgerBridge: LedgerBridge
}

export interface AccountControllerState extends BaseState {
    accountEntries: { [address: string]: nt.AssetsList }
    accountContractStates: { [address: string]: nt.ContractState }
    accountTokenStates: { [address: string]: { [rootTokenContract: string]: TokenWalletState } }
    accountTransactions: { [address: string]: nt.TonWalletTransaction[] }
    accountUnconfirmedTransactions: { [address: string]: { [transactionId: string] : nt.MultisigPendingTransaction } }
    accountTokenTransactions: {
        [address: string]: { [rootTokenContract: string]: nt.TokenWalletTransaction[] }
    }
    accountPendingMessages: { [address: string]: { [id: string]: SendMessageRequest } }
    accountsVisibility: { [address: string]: boolean }
<<<<<<< HEAD
    // fixme: remove derived keys names
    derivedKeysNames: { [publicKey: string]: string }
=======
>>>>>>> b046fa9b
    externalAccounts: { address: string; externalIn: string[]; publicKey: string }[]
    knownTokens: { [rootTokenContract: string]: nt.Symbol }
    recentMasterKeys: nt.KeyStoreEntry[]
    selectedAccount: nt.AssetsList | undefined
    selectedMasterKey: string | undefined
    masterKeysNames: { [masterKey: string]: string }
    storedKeys: { [publicKey: string]: nt.KeyStoreEntry }
}

const defaultState: AccountControllerState = {
    accountEntries: {},
    accountContractStates: {},
    accountTokenStates: {},
    accountTransactions: {},
    accountUnconfirmedTransactions: {},
    accountTokenTransactions: {},
    accountPendingMessages: {},
    accountsVisibility: {},
<<<<<<< HEAD
    // fixme: remove derived keys names
    derivedKeysNames: {},
=======
>>>>>>> b046fa9b
    externalAccounts: [],
    knownTokens: {},
    masterKeysNames: {},
    recentMasterKeys: [],
    selectedAccount: undefined,
    selectedMasterKey: undefined,
    storedKeys: {},
}

export class AccountController extends BaseController<
    AccountControllerConfig,
    AccountControllerState
> {
    private readonly _tonWalletSubscriptions: Map<string, TonWalletSubscription> = new Map()
    private readonly _tokenWalletSubscriptions: Map<
        string,
        Map<string, TokenWalletSubscription>
    > = new Map()
    private readonly _sendMessageRequests: Map<string, Map<string, SendMessageCallback>> = new Map()
    private readonly _accountsMutex = new Mutex()

    constructor(config: AccountControllerConfig, state?: AccountControllerState) {
        super(config, state || _.cloneDeep(defaultState))

        this.initialize()
    }

    public async initialSync() {
        const keyStoreEntries = await this.config.keyStore.getKeys()
        const storedKeys: typeof defaultState.storedKeys = {}
        for (const entry of keyStoreEntries) {
            storedKeys[entry.publicKey] = entry
        }

        const accountEntries: AccountControllerState['accountEntries'] = {}
        const entries = await this.config.accountsStorage.getStoredAccounts()
        for (const entry of entries) {
            accountEntries[entry.tonWallet.address] = entry
        }

        const selectedAccountAddress = await this._loadSelectedAccountAddress()
        let selectedAccount: AccountControllerState['selectedAccount'] | undefined
        if (selectedAccountAddress != null) {
            selectedAccount = await this.config.accountsStorage.getAccount(selectedAccountAddress)
        }
        if (selectedAccount == null) {
            selectedAccount = entries[0]
        }

        let selectedMasterKey = await this._loadSelectedMasterKey()
        if (selectedMasterKey == null && selectedAccount !== undefined) {
            selectedMasterKey = storedKeys[selectedAccount.tonWallet.publicKey]?.masterKey
        }

        let accountsVisibility = await this._loadAccountsVisibility()
        if (accountsVisibility == null) {
            accountsVisibility = {}
        }

<<<<<<< HEAD
        // fixme: remove derived keys names
        let derivedKeysNames = await this._loadDerivedKeysNames()
        if (derivedKeysNames == null) {
            derivedKeysNames = {}
        }

=======
>>>>>>> b046fa9b
        let masterKeysNames = await this._loadMasterKeysNames()
        if (masterKeysNames == null) {
            masterKeysNames = {}
        }

        let recentMasterKeys = await this._loadRecentMasterKeys()
        if (recentMasterKeys == null) {
            recentMasterKeys = []
        }

        let externalAccounts = await this._loadExternalAccounts()
        if (externalAccounts == null) {
            externalAccounts = []
        }

        this.update({
            accountsVisibility,
            selectedAccount,
            accountEntries,
<<<<<<< HEAD
            // fixme: remove derived keys names
            derivedKeysNames,
=======
>>>>>>> b046fa9b
            externalAccounts,
            masterKeysNames,
            recentMasterKeys,
            selectedMasterKey,
            storedKeys,
        })
    }

    public async startSubscriptions() {
        console.debug('startSubscriptions')

        const selectedConnection = this.config.connectionController.state.selectedConnection

        await this._accountsMutex.use(async () => {
            console.debug('startSubscriptions -> mutex gained')

            const accountEntries = this.state.accountEntries
            const iterateEntries = async (f: (entry: nt.AssetsList) => void) =>
                Promise.all(window.ObjectExt.values(accountEntries).map(f))

            await iterateEntries(async ({ tonWallet, additionalAssets }) => {
                await this._createTonWalletSubscription(
                    tonWallet.address,
                    tonWallet.publicKey,
                    tonWallet.contractType
                )

                const assets = additionalAssets[selectedConnection.group] as
                    | nt.AdditionalAssets
                    | undefined

                if (assets != null) {
                    await Promise.all(
                        assets.tokenWallets.map(async ({ rootTokenContract }) => {
                            await this._createTokenWalletSubscription(
                                tonWallet.address,
                                rootTokenContract
                            )
                        })
                    )
                }
            })

            console.debug('startSubscriptions -> mutex released')
        })
    }

    public async stopSubscriptions() {
        console.debug('stopSubscriptions')

        await this._accountsMutex.use(async () => {
            console.debug('stopSubscriptions -> mutex gained')
            await this._stopSubscriptions()
            console.debug('stopSubscriptions -> mutex released')
        })
    }

    public async startSubscription(
        address: string,
        publicKey: string,
        contractType: nt.ContractType
    ) {
        console.debug('startSubscription')

        await this._accountsMutex.use(async () => {
            console.debug('startSubscription -> mutex gained')

            await this._createTonWalletSubscription(address, publicKey, contractType)
        })
    }

    public async stopSubscription(address: string) {
        console.debug('stopSubscription')

        await this._accountsMutex.use(async () => {
            const subscription = this._tonWalletSubscriptions.get(address)
            this._tonWalletSubscriptions.delete(address)
            if (subscription != null) {
                await subscription.stop()
            }
        })
    }

    public async useTonWallet<T>(address: string, f: (wallet: nt.TonWallet) => Promise<T>) {
        const subscription = this._tonWalletSubscriptions.get(address)
        if (!subscription) {
            throw new NekotonRpcError(
                RpcErrorCode.RESOURCE_UNAVAILABLE,
                `There is no ton wallet subscription for address ${address}`
            )
        }
        return subscription.use(f)
    }

    public async getTonWalletInitData(address: string): Promise<nt.TonWalletInitData> {
        return this._getTonWalletInitData(address)
    }

    public async useTokenWallet<T>(
        owner: string,
        rootTokenContract: string,
        f: (wallet: nt.TokenWallet) => Promise<T>
    ) {
        const subscription = this._tokenWalletSubscriptions.get(owner)?.get(rootTokenContract)
        if (!subscription) {
            throw new NekotonRpcError(
                RpcErrorCode.RESOURCE_UNAVAILABLE,
                `There is no token wallet subscription for address ${owner} for root ${rootTokenContract}`
            )
        }
        return subscription.use(f)
    }

    public async updateTokenWallets(address: string, params: TokenWalletsToUpdate): Promise<void> {
        const { accountsStorage, connectionController } = this.config

        const networkGroup = connectionController.state.selectedConnection.group

        try {
            await this._accountsMutex.use(async () => {
                await Promise.all(
                    Object.entries(params).map(
                        async ([rootTokenContract, enabled]: readonly [string, boolean]) => {
                            if (enabled) {
                                await this._createTokenWalletSubscription(
                                    address,
                                    rootTokenContract
                                )
                                await accountsStorage.addTokenWallet(
                                    address,
                                    networkGroup,
                                    rootTokenContract
                                )
                            } else {
                                const tokenSubscriptions = this._tokenWalletSubscriptions.get(
                                    address
                                )
                                const subscription = tokenSubscriptions?.get(rootTokenContract)
                                if (subscription != null) {
                                    tokenSubscriptions?.delete(rootTokenContract)
                                    await subscription.stop()
                                }
                                await accountsStorage.removeTokenWallet(
                                    address,
                                    networkGroup,
                                    rootTokenContract
                                )
                            }
                        }
                    )
                )

                const tokenSubscriptions = this._tokenWalletSubscriptions.get(address)

                const accountTokenTransactions = this.state.accountTokenTransactions
                const ownerTokenTransactions = {
                    ...accountTokenTransactions[address],
                }

                const currentTokenContracts = Object.keys(ownerTokenTransactions)
                for (const rootTokenContract of currentTokenContracts) {
                    if (tokenSubscriptions?.get(rootTokenContract) == null) {
                        delete ownerTokenTransactions[rootTokenContract]
                    }
                }

                if ((tokenSubscriptions?.size || 0) == 0) {
                    delete accountTokenTransactions[address]
                } else {
                    accountTokenTransactions[address] = ownerTokenTransactions
                }

                this.update({
                    accountTokenTransactions,
                })

                const assetsList = await accountsStorage.getAccount(address)
                assetsList && this._updateAssetsList(assetsList)
            })
        } catch (e) {
            throw new NekotonRpcError(RpcErrorCode.INVALID_REQUEST, e.toString())
        }
    }

    public async logOut() {
        console.debug('logOut')
        await this._accountsMutex.use(async () => {
            console.debug('logOut -> mutex gained')

            await this._stopSubscriptions()
            await this.config.accountsStorage.clear()
            await this.config.keyStore.clear()
            await this._removeSelectedAccountAddress()
            await this._removeSelectedMasterKey()
            await this._clearMasterKeysNames()
<<<<<<< HEAD
            // fixme: remove derived keys names
            await this._clearDerivedKeysNames()
=======
>>>>>>> b046fa9b
            await this._clearAccountsVisibility()
            await this._clearRecentMasterKeys()
            await this._clearExternalAccounts()
            this.update(_.cloneDeep(defaultState), true)

            console.debug('logOut -> mutex released')
        })
    }

    public async createMasterKey({
        name,
        password,
        seed,
    }: MasterKeyToCreate): Promise<nt.KeyStoreEntry> {
        const { keyStore } = this.config

        try {
            const newKey: nt.NewKey =
                seed.mnemonicType.type == 'labs'
                    ? {
                          type: 'master_key',
                          data: {
                              name,
                              password,
                              params: {
                                  phrase: seed.phrase,
                              },
                          },
                      }
                    : {
                          type: 'encrypted_key',
                          data: {
                              name,
                              password,
                              phrase: seed.phrase,
                              mnemonicType: seed.mnemonicType,
                          },
                      }

            const entry = await keyStore.addKey(newKey)

            if (name !== undefined) {
                await this.updateMasterKeyName(entry.masterKey, name)
            }

            this.update({
                storedKeys: {
                    ...this.state.storedKeys,
                    [entry.publicKey]: entry,
                },
            })

            await this.selectMasterKey(entry.masterKey)

            return entry
        } catch (e) {
            throw new NekotonRpcError(RpcErrorCode.INVALID_REQUEST, e.toString())
        }
    }

    public async selectMasterKey(masterKey: string | undefined) {
        this.update({
            selectedMasterKey: masterKey,
        })

        await this._saveSelectedMasterKey()
    }

    public async exportMasterKey(exportKey: nt.ExportKey): Promise<nt.ExportedKey> {
        return this.config.keyStore.exportKey(exportKey)
    }

    public async updateMasterKeyName(masterKey: string, name: string): Promise<void> {
        this.update({
            masterKeysNames: {
                ...this.state.masterKeysNames,
                [masterKey]: name,
            },
        })

        await this._saveMasterKeysNames()
    }

    public async updateRecentMasterKey(masterKey: nt.KeyStoreEntry): Promise<void> {
        let recentMasterKeys = this.state.recentMasterKeys.slice()

        recentMasterKeys = recentMasterKeys.filter((key) => key.masterKey !== masterKey.masterKey)
        recentMasterKeys.unshift(masterKey)
        recentMasterKeys = recentMasterKeys.slice(0, 5)

        this.update({
            recentMasterKeys,
        })

        await this._saveRecentMasterKeys()
    }

    public async createDerivedKey({
        accountId,
        masterKey,
        name,
        password,
    }: KeyToDerive): Promise<nt.KeyStoreEntry> {
        const { keyStore } = this.config

        try {
            const entry = await keyStore.addKey({
                type: 'master_key',
                data: {
                    name,
                    password,
                    params: { masterKey, accountId },
                },
            })

            this.update({
                storedKeys: {
                    ...this.state.storedKeys,
                    [entry.publicKey]: entry,
                },
            })

            return entry
        } catch (e) {
            throw new NekotonRpcError(RpcErrorCode.INVALID_REQUEST, e.toString())
        }
    }

<<<<<<< HEAD
    // fixme: remove derived keys names
    public async updateDerivedKeyName(publicKey: string, name: string): Promise<void> {
=======
    public async updateDerivedKeyName(entry: nt.KeyStoreEntry): Promise<void> {
        const { signerName, masterKey, publicKey, name } = entry

        let params: nt.RenameKey
        switch (signerName) {
            case 'master_key': {
                params = {
                    type: 'master_key',
                    data: {
                        masterKey,
                        publicKey,
                        name,
                    },
                }
                break
            }
            case 'encrypted_key': {
                params = {
                    type: 'encrypted_key',
                    data: {
                        publicKey,
                        name,
                    },
                }
                break
            }
            case 'ledger_key': {
                params = {
                    type: 'ledger_key',
                    data: {
                        publicKey,
                        name,
                    },
                }
                break
            }
            default:
                return
        }

        const newEntry = await this.config.keyStore.renameKey(params)

>>>>>>> b046fa9b
        this.update({
            storedKeys: {
                ...this.state.storedKeys,
                [publicKey]: newEntry,
            },
        })
    }

    public async createLedgerKey({ accountId }: LedgerKeyToCreate): Promise<nt.KeyStoreEntry> {
        const { keyStore } = this.config

        try {
            const entry = await keyStore.addKey({
                type: 'ledger_key',
                data: {
                    accountId,
                },
            })

            this.update({
                storedKeys: {
                    ...this.state.storedKeys,
                    [entry.publicKey]: entry,
                },
            })

            return entry
        } catch (e) {
            throw new NekotonRpcError(RpcErrorCode.INVALID_REQUEST, e.toString())
        }
    }

    public async removeKey({ publicKey }: KeyToRemove): Promise<nt.KeyStoreEntry | undefined> {
        const { keyStore } = this.config

        try {
            const entry = await keyStore.removeKey(publicKey)

            const storedKeys = { ...this.state.storedKeys }
            delete storedKeys[publicKey]

            this.update({
                storedKeys,
            })

            return entry
        } catch (e) {
            throw new NekotonRpcError(RpcErrorCode.INVALID_REQUEST, e.toString())
        }
    }

    public async getLedgerFirstPage() {
        const { ledgerBridge } = this.config
        return await ledgerBridge.getFirstPage()
    }

    public async getLedgerNextPage() {
        const { ledgerBridge } = this.config
        return await ledgerBridge.getNextPage()
    }

    public async getLedgerPreviousPage() {
        const { ledgerBridge } = this.config
        return await ledgerBridge.getPreviousPage()
    }

    public async createAccount({
        name,
        publicKey,
        contractType,
    }: AccountToCreate): Promise<nt.AssetsList> {
        const { accountsStorage } = this.config

        try {
            const selectedAccount = await accountsStorage.addAccount(name, publicKey, contractType)

            const accountEntries = { ...this.state.accountEntries }
            accountEntries[selectedAccount.tonWallet.address] = selectedAccount

            await this.updateAccountVisibility(selectedAccount.tonWallet.address, true)

            this.update({
                selectedAccount,
                accountEntries,
            })

            await this._saveSelectedAccountAddress()

            await this.startSubscriptions()
            return selectedAccount
        } catch (e) {
            throw new NekotonRpcError(RpcErrorCode.INVALID_REQUEST, e.toString())
        }
    }

    public async addExternalAccount(
        address: string,
        publicKey: string,
        externalPublicKey: string
    ): Promise<void> {
        let { externalAccounts } = this.state
        let entry = externalAccounts.find((account) => account.address === address)

        if (entry == null) {
            externalAccounts.unshift({ address, publicKey, externalIn: [externalPublicKey] })
            this.update({
                externalAccounts,
            })
            await this._saveExternalAccounts()
            return
        }

        if (!entry.externalIn.includes(externalPublicKey)) {
            entry.externalIn.push(externalPublicKey)
        }

        externalAccounts = externalAccounts.filter((account) => account.address != address)
        externalAccounts.unshift(entry)

        this.update({
            externalAccounts,
        })

        await this._saveExternalAccounts()
    }

    public async selectAccount(address: string | undefined) {
        if (address == null) {
            console.debug('deselectAccount')
            this.update({
                selectedAccount: undefined,
            })
            return
        }

        console.debug('selectAccount')

        await this._accountsMutex.use(async () => {
            console.debug('selectAccount -> mutex gained')

            let selectedAccount = Object.values(this.state.accountEntries).find(
                (entry) => entry.tonWallet.address == address
            )

            if (selectedAccount != null) {
                this.update({
                    selectedAccount,
                })

                await this._saveSelectedAccountAddress()
            }

            console.debug('selectAccount -> mutex released')
        })
    }

    public async removeAccount(address: string) {
        await this._accountsMutex.use(async () => {
            await this.config.accountsStorage.removeAccount(address)

            const subscription = this._tonWalletSubscriptions.get(address)
            this._tonWalletSubscriptions.delete(address)
            if (subscription != null) {
                await subscription.stop()
            }

            const tokenSubscriptions = this._tokenWalletSubscriptions.get(address)
            this._tokenWalletSubscriptions.delete(address)
            if (tokenSubscriptions != null) {
                await Promise.all(
                    Array.from(tokenSubscriptions.values()).map(async (item) => await item.stop())
                )
            }

            const accountEntries = { ...this.state.accountEntries }
            delete accountEntries[address]

            const accountContractStates = { ...this.state.accountContractStates }
            delete accountContractStates[address]

            const accountTransactions = { ...this.state.accountTransactions }
            delete accountTransactions[address]

            const accountTokenTransactions = { ...this.state.accountTokenTransactions }
            delete accountTokenTransactions[address]

            // TODO: select current account

            this.update({
                accountEntries,
                accountContractStates,
                accountTransactions,
                accountTokenTransactions,
            })
        })
    }

    public async renameAccount(address: string, name: string) {
        await this._accountsMutex.use(async () => {
            const accountEntry = await this.config.accountsStorage.renameAccount(address, name)

            this._updateAssetsList(accountEntry)
        })
    }

    public async updateAccountVisibility(address: string, value: boolean) {
        this.update({
            accountsVisibility: {
                ...this.state.accountsVisibility,
                [address]: value,
            },
        })

        await this._saveAccountsVisibility()
    }

    public async checkPassword(password: nt.KeyPassword) {
        if (password.type == 'ledger_key') {
            return Promise.resolve(true)
        }

        return this.config.keyStore.check_password(password)
    }

    public async estimateFees(address: string, params: MessageToPrepare) {
        const subscription = await this._tonWalletSubscriptions.get(address)
        requireTonWalletSubscription(address, subscription)

        return subscription.use(async (wallet) => {
            const contractState = await wallet.getContractState()
            if (contractState == null) {
                throw new NekotonRpcError(
                    RpcErrorCode.RESOURCE_UNAVAILABLE,
                    `Failed to get contract state for ${address}`
                )
            }

            const unsignedMessage = wallet.prepareTransfer(
                contractState,
                params.publicKey,
                params.recipient,
                params.amount,
                false,
                params.payload || '',
                60
            )
            if (unsignedMessage == null) {
                throw new NekotonRpcError(
                    RpcErrorCode.RESOURCE_UNAVAILABLE,
                    'Contract must be deployed first'
                )
            }

            try {
                const signedMessage = unsignedMessage.signFake()
                return await wallet.estimateFees(signedMessage)
            } catch (e) {
                throw new NekotonRpcError(RpcErrorCode.INTERNAL, e.toString())
            } finally {
                unsignedMessage.free()
            }
        })
    }

    public async estimateDeploymentFees(address: string) {
        const subscription = await this._tonWalletSubscriptions.get(address)
        requireTonWalletSubscription(address, subscription)

        return subscription.use(async (wallet) => {
            const contractState = await wallet.getContractState()
            if (contractState == null) {
                throw new NekotonRpcError(
                    RpcErrorCode.RESOURCE_UNAVAILABLE,
                    `Failed to get contract state for ${address}`
                )
            }

            const unsignedMessage = wallet.prepareDeploy(60)
            try {
                const signedMessage = unsignedMessage.signFake()
                return await wallet.estimateFees(signedMessage)
            } catch (e) {
                throw new NekotonRpcError(RpcErrorCode.INTERNAL, e.toString())
            } finally {
                unsignedMessage.free()
            }
        })
    }

    public async getCustodians(address: string) {
        const subscription = await this._tonWalletSubscriptions.get(address)
        requireTonWalletSubscription(address, subscription)

        return subscription.use(async (wallet) => {
            try {
                return await wallet.getCustodians()
            } catch (e) {
                throw new NekotonRpcError(RpcErrorCode.INTERNAL, e.toString())
            }
        })
    }

    public async getMultisigPendingTransactions(address: string) {
        const subscription = await this._tonWalletSubscriptions.get(address)
        requireTonWalletSubscription(address, subscription)

        return subscription.use(async (wallet) => {
            try {
                return await wallet.getMultisigPendingTransactions()
            } catch (e) {
                throw new NekotonRpcError(RpcErrorCode.INTERNAL, e.toString())
            }
        })
    }

    public async prepareMessage(
        address: string,
        params: MessageToPrepare,
        password: nt.KeyPassword
    ) {
        const subscription = await this._tonWalletSubscriptions.get(address)
        requireTonWalletSubscription(address, subscription)

        return subscription.use(async (wallet) => {
            const contractState = await wallet.getContractState()
            if (contractState == null) {
                throw new NekotonRpcError(
                    RpcErrorCode.RESOURCE_UNAVAILABLE,
                    `Failed to get contract state for ${address}`
                )
            }

            const unsignedMessage = wallet.prepareTransfer(
                contractState,
                params.publicKey,
                params.recipient,
                params.amount,
                false,
                params.payload || '',
                60
            )
            if (unsignedMessage == null) {
                throw new NekotonRpcError(
                    RpcErrorCode.RESOURCE_UNAVAILABLE,
                    'Contract must be deployed first'
                )
            }

            try {
                return await this.config.keyStore.sign(unsignedMessage, password)
            } catch (e) {
                throw new NekotonRpcError(RpcErrorCode.INTERNAL, e.toString())
            } finally {
                unsignedMessage.free()
            }
        })
    }

    public async prepareDeploymentMessage(
        address: string,
        params: DeployMessageToPrepare,
        password: nt.KeyPassword
    ) {
        const subscription = await this._tonWalletSubscriptions.get(address)
        requireTonWalletSubscription(address, subscription)

        return subscription.use(async (wallet) => {
            const contractState = await wallet.getContractState()
            if (contractState == null) {
                throw new NekotonRpcError(
                    RpcErrorCode.RESOURCE_UNAVAILABLE,
                    `Failed to get contract state for ${address}`
                )
            }

            let unsignedMessage: nt.UnsignedMessage
            if (params.type === 'single_owner') {
                unsignedMessage = wallet.prepareDeploy(60)
            } else {
                unsignedMessage = wallet.prepareDeployWithMultipleOwners(
                    60,
                    params.custodians,
                    params.reqConfirms
                )
            }

            try {
                return await this.config.keyStore.sign(unsignedMessage, password)
            } catch (e) {
                throw new NekotonRpcError(RpcErrorCode.INTERNAL, e.toString())
            } finally {
                unsignedMessage.free()
            }
        })
    }

    public async prepareTokenMessage(
        owner: string,
        rootTokenContract: string,
        params: TokenMessageToPrepare
    ) {
        const subscription = await this._tokenWalletSubscriptions.get(owner)?.get(rootTokenContract)
        requireTokenWalletSubscription(owner, rootTokenContract, subscription)

        console.log(params)

        return subscription.use(async (wallet) => {
            try {
                return await wallet.prepareTransfer(
                    params.recipient,
                    params.amount,
                    params.notifyReceiver
                )
            } catch (e) {
                throw new NekotonRpcError(RpcErrorCode.INTERNAL, e.toString())
            }
        })
    }

    public async prepareSwapBackMessage(
        owner: string,
        rootTokenContract: string,
        params: SwapBackMessageToPrepare
    ) {
        const subscription = await this._tokenWalletSubscriptions.get(owner)?.get(rootTokenContract)
        requireTokenWalletSubscription(owner, rootTokenContract, subscription)

        return subscription.use(async (wallet) => {
            if (params.proxyAddress == null) {
                params.proxyAddress = await wallet.getProxyAddress()
            }

            try {
                return await wallet.prepareSwapBack(
                    params.ethAddress,
                    params.amount,
                    params.proxyAddress
                )
            } catch (e) {
                throw new NekotonRpcError(RpcErrorCode.INTERNAL, e.toString())
            }
        })
    }

    public async signPreparedMessage(
        unsignedMessage: nt.UnsignedMessage,
        password: nt.KeyPassword
    ) {
        return this.config.keyStore.sign(unsignedMessage, password)
    }

    public async sendMessage(address: string, signedMessage: nt.SignedMessage) {
        const subscription = await this._tonWalletSubscriptions.get(address)
        requireTonWalletSubscription(address, subscription)

        let accountMessageRequests = await this._sendMessageRequests.get(address)
        if (accountMessageRequests == null) {
            accountMessageRequests = new Map()
            this._sendMessageRequests.set(address, accountMessageRequests)
        }

        return new Promise<nt.Transaction>(async (resolve, reject) => {
            const id = signedMessage.bodyHash
            accountMessageRequests!.set(id, { resolve, reject })

            await subscription.prepareReliablePolling()
            await this.useTonWallet(address, async (wallet) => {
                try {
                    await wallet.sendMessage(signedMessage)
                    subscription.skipRefreshTimer()
                } catch (e) {
                    throw new NekotonRpcError(RpcErrorCode.RESOURCE_UNAVAILABLE, e.toString())
                }
            }).catch((e) => {
                this._rejectMessageRequest(address, id, e)
            })
        })
    }

    public async preloadTransactions(address: string, lt: string, hash: string) {
        const subscription = await this._tonWalletSubscriptions.get(address)
        requireTonWalletSubscription(address, subscription)

        await subscription.use(async (wallet) => {
            try {
                await wallet.preloadTransactions(lt, hash)
            } catch (e) {
                throw new NekotonRpcError(RpcErrorCode.RESOURCE_UNAVAILABLE, e.toString())
            }
        })
    }

    public async preloadTokenTransactions(
        owner: string,
        rootTokenContract: string,
        lt: string,
        hash: string
    ) {
        const subscription = this._tokenWalletSubscriptions.get(owner)?.get(rootTokenContract)
        if (!subscription) {
            throw new NekotonRpcError(
                RpcErrorCode.RESOURCE_UNAVAILABLE,
                `There is no token wallet subscription for address ${owner} for root ${rootTokenContract}`
            )
        }

        await subscription.use(async (wallet) => {
            try {
                await wallet.preloadTransactions(lt, hash)
            } catch (e) {
                throw new NekotonRpcError(RpcErrorCode.RESOURCE_UNAVAILABLE, e.toString())
            }
        })
    }

    public enableIntensivePolling() {
        console.debug('Enable intensive polling')
        this._tonWalletSubscriptions.forEach((subscription) => {
            subscription.skipRefreshTimer()
            subscription.setPollingInterval(DEFAULT_POLLING_INTERVAL)
        })
        this._tokenWalletSubscriptions.forEach((subscriptions) => {
            subscriptions.forEach((subscription) => {
                subscription.skipRefreshTimer()
                subscription.setPollingInterval(DEFAULT_POLLING_INTERVAL)
            })
        })
    }

    public disableIntensivePolling() {
        console.debug('Disable intensive polling')
        this._tonWalletSubscriptions.forEach((subscription) => {
            subscription.setPollingInterval(BACKGROUND_POLLING_INTERVAL)
        })
        this._tokenWalletSubscriptions.forEach((subscriptions) => {
            subscriptions.forEach((subscription) => {
                subscription.setPollingInterval(BACKGROUND_POLLING_INTERVAL)
            })
        })
    }

    private async _createTonWalletSubscription(
        address: string,
        publicKey: string,
        contractType: nt.ContractType
    ) {
        if (this._tonWalletSubscriptions.get(address) != null) {
            return
        }

        class TonWalletHandler implements IContractHandler<nt.TonWalletTransaction> {
            private readonly _address: string
            private readonly _controller: AccountController

            constructor(address: string, controller: AccountController) {
                this._address = address
                this._controller = controller
            }

            onMessageExpired(pendingTransaction: nt.PendingTransaction) {
                this._controller._rejectMessageRequest(
                    this._address,
                    pendingTransaction.bodyHash,
                    new NekotonRpcError(RpcErrorCode.INTERNAL, 'Message expired')
                )
            }

            onMessageSent(pendingTransaction: nt.PendingTransaction, transaction: nt.Transaction) {
                this._controller._resolveMessageRequest(
                    this._address,
                    pendingTransaction.bodyHash,
                    transaction
                )
            }

            onStateChanged(newState: nt.ContractState) {
                this._controller._updateTonWalletState(this._address, newState)
            }

            onTransactionsFound(
                transactions: Array<nt.TonWalletTransaction>,
                info: nt.TransactionsBatchInfo
            ) {
                this._controller._updateTransactions(this._address, transactions, info)
            }

            onUnconfirmedTransactionsChanged(
                unconfirmedTransactions: nt.MultisigPendingTransaction[]
            ) {
                this._controller._updateUnconfirmedTransactions(
                    this._address,
                    unconfirmedTransactions
                )
            }
        }

        console.debug('_createTonWalletSubscription -> subscribing to ton wallet')
        const subscription = await TonWalletSubscription.subscribe(
            this.config.connectionController,
            publicKey,
            contractType,
            new TonWalletHandler(address, this)
        )
        console.debug('_createTonWalletSubscription -> subscribed to ton wallet')

        this._tonWalletSubscriptions.set(address, subscription)
        subscription?.setPollingInterval(BACKGROUND_POLLING_INTERVAL)

        await subscription?.start()
    }

    private async _getTonWalletInitData(address: string): Promise<nt.TonWalletInitData> {
        return this.config.connectionController.use(({ data: { connection } }) =>
            connection.getTonWalletInitData(address)
        )
    }

    private async _createTokenWalletSubscription(owner: string, rootTokenContract: string) {
        let ownerSubscriptions = this._tokenWalletSubscriptions.get(owner)
        if (ownerSubscriptions == null) {
            ownerSubscriptions = new Map()
            this._tokenWalletSubscriptions.set(owner, ownerSubscriptions)
        }

        if (ownerSubscriptions.get(rootTokenContract) != null) {
            return
        }

        class TokenWalletHandler implements ITokenWalletHandler {
            private readonly _owner: string
            private readonly _rootTokenContract: string
            private readonly _controller: AccountController

            constructor(owner: string, rootTokenContract: string, controller: AccountController) {
                this._owner = owner
                this._rootTokenContract = rootTokenContract
                this._controller = controller
            }

            onBalanceChanged(balance: string) {
                this._controller._updateTokenWalletState(
                    this._owner,
                    this._rootTokenContract,
                    balance
                )
            }

            onTransactionsFound(
                transactions: Array<nt.TokenWalletTransaction>,
                info: nt.TransactionsBatchInfo
            ) {
                this._controller._updateTokenTransactions(
                    this._owner,
                    this._rootTokenContract,
                    transactions,
                    info
                )
            }
        }

        console.debug('_createTokenWalletSubscription -> subscribing to token wallet')
        const subscription = await TokenWalletSubscription.subscribe(
            this.config.connectionController,
            owner,
            rootTokenContract,
            new TokenWalletHandler(owner, rootTokenContract, this)
        )
        console.debug('_createTokenWalletSubscription -> subscribed to token wallet')

        ownerSubscriptions.set(rootTokenContract, subscription)
        subscription.setPollingInterval(BACKGROUND_POLLING_INTERVAL)

        await subscription.start()

        const knownTokens = this.state.knownTokens
        this.update({
            knownTokens: {
                ...knownTokens,
                [rootTokenContract]: subscription.symbol,
            },
        })
    }

    private async _stopSubscriptions() {
        const stopTonSubscriptions = async () => {
            await Promise.all(
                Array.from(this._tonWalletSubscriptions.values()).map(
                    async (item) => await item.stop()
                )
            )
        }

        const stopTokenSubscriptions = async () => {
            await Promise.all(
                Array.from(this._tokenWalletSubscriptions.values()).map((subscriptions) =>
                    Promise.all(
                        Array.from(subscriptions.values()).map(async (item) => await item.stop())
                    )
                )
            )
        }

        await Promise.all([stopTonSubscriptions(), stopTokenSubscriptions()])

        this._tonWalletSubscriptions.clear()
        this._tokenWalletSubscriptions.clear()
        this._clearSendMessageRequests()

        this.update({
            accountContractStates: {},
            accountTokenStates: {},
            accountTransactions: {},
            accountTokenTransactions: {},
            accountPendingMessages: {},
        })
    }

    private _updateAssetsList(assetsList: nt.AssetsList) {
        const { accountEntries } = this.state
        accountEntries[assetsList.tonWallet.address] = assetsList
        const selectedAccount =
            this.state.selectedAccount?.tonWallet.address == assetsList.tonWallet.address
                ? assetsList
                : undefined

        this.update({
            selectedAccount,
            accountEntries,
        })
    }

    private _clearSendMessageRequests() {
        const rejectionError = new NekotonRpcError(
            RpcErrorCode.RESOURCE_UNAVAILABLE,
            'The request was rejected; please try again'
        )

        const addresses = Array.from(this._sendMessageRequests.keys())
        for (const address of addresses) {
            const ids = Array.from(this._sendMessageRequests.get(address)?.keys() || [])
            for (const id of ids) {
                this._rejectMessageRequest(address, id, rejectionError)
            }
        }
        this._sendMessageRequests.clear()
    }

    private _rejectMessageRequest(address: string, id: string, error: Error) {
        this._deleteMessageRequestAndGetCallback(address, id).reject(error)
    }

    private _resolveMessageRequest(address: string, id: string, transaction: nt.Transaction) {
        this._deleteMessageRequestAndGetCallback(address, id).resolve(transaction)
    }

    private _deleteMessageRequestAndGetCallback(address: string, id: string): SendMessageCallback {
        const callbacks = this._sendMessageRequests.get(address)?.get(id)
        if (!callbacks) {
            throw new Error(`SendMessage request with id "${id}" not found`)
        }

        this._deleteMessageRequest(address, id)
        return callbacks
    }

    private _deleteMessageRequest(address: string, id: string) {
        const accountMessageRequests = this._sendMessageRequests.get(address)
        if (!accountMessageRequests) {
            return
        }
        accountMessageRequests.delete(id)
        if (accountMessageRequests.size === 0) {
            this._sendMessageRequests.delete(address)
        }

        const currentPendingMessages = this.state.accountPendingMessages

        const newAccountPendingMessages = { ...currentPendingMessages[address] }
        delete newAccountPendingMessages[id]

        const newPendingMessages = { ...currentPendingMessages }
        if (accountMessageRequests.size > 0) {
            newPendingMessages[address] = newAccountPendingMessages
        } else {
            delete newPendingMessages[address]
        }

        this.update({
            accountPendingMessages: newPendingMessages,
        })
    }

    private _updateTonWalletState(address: string, state: nt.ContractState) {
        const currentStates = this.state.accountContractStates
        const newStates = {
            ...currentStates,
            [address]: state,
        }
        this.update({
            accountContractStates: newStates,
        })
    }

    private _updateTokenWalletState(owner: string, rootTokenContract: string, balance: string) {
        const accountTokenStates = this.state.accountTokenStates
        const ownerTokenStates = {
            ...accountTokenStates[owner],
            [rootTokenContract]: {
                balance,
            } as TokenWalletState,
        }
        const newBalances = {
            ...accountTokenStates,
            [owner]: ownerTokenStates,
        }
        this.update({
            accountTokenStates: newBalances,
        })
    }

    private _updateTransactions(
        address: string,
        transactions: nt.TonWalletTransaction[],
        info: nt.TransactionsBatchInfo
    ) {
        if (info.batchType == 'new') {
            for (const transaction of transactions) {
                const value = extractTransactionValue(transaction)
                const { address, direction } = extractTransactionAddress(transaction)

                const body = `${convertTons(value.toString())} TON ${direction} ${convertAddress(
                    address
                )}`

                this.config.notificationController.showNotification({
                    title: `New transaction found`,
                    body,
                    link: `https://ton-explorer.com/transactions/${transaction.id.hash}`,
                })
            }
        }

        const currentTransactions = this.state.accountTransactions
        const newTransactions = {
            ...currentTransactions,
            [address]: mergeTransactions(currentTransactions[address] || [], transactions, info),
        }
        this.update({
            accountTransactions: newTransactions,
        })
    }

    private _updateUnconfirmedTransactions(
        address: string,
        unconfirmedTransactions: nt.MultisigPendingTransaction[]
    ) {
        let { accountUnconfirmedTransactions } = this.state

        const entries: { [transitionId: string]: nt.MultisigPendingTransaction } = {}

        unconfirmedTransactions.forEach((transaction) => {
            entries[transaction.id] = transaction
        })

        accountUnconfirmedTransactions = {
            ...accountUnconfirmedTransactions,
            [address]: entries,
        }

        this.update({
            accountUnconfirmedTransactions,
        })
    }

    private _updateTokenTransactions(
        owner: string,
        rootTokenContract: string,
        transactions: nt.TokenWalletTransaction[],
        info: nt.TransactionsBatchInfo
    ) {
        if (info.batchType == 'new') {
            const symbol = this.state.knownTokens[rootTokenContract]
            if (symbol != null) {
                for (const transaction of transactions) {
                    const value = extractTokenTransactionValue(transaction)
                    if (value == null) {
                        continue
                    }

                    const direction = extractTokenTransactionAddress(transaction)

                    let body: string = `${convertCurrency(value.toString(), symbol.decimals)} ${
                        symbol.name
                    } ${value.lt(0) ? 'to' : 'from'} ${direction?.address}`

                    this.config.notificationController.showNotification({
                        title: `New token transaction found`,
                        body,
                        link: `https://ton-explorer.com/transactions/${transaction.id.hash}`,
                    })
                }
            }
        }

        const currentTransactions = this.state.accountTokenTransactions

        const ownerTransactions = currentTransactions[owner] || []
        const newOwnerTransactions = {
            ...ownerTransactions,
            [rootTokenContract]: mergeTransactions(
                ownerTransactions[rootTokenContract] || [],
                transactions,
                info
            ),
        }

        const newTransactions = {
            ...currentTransactions,
            [owner]: newOwnerTransactions,
        }

        this.update({
            accountTokenTransactions: newTransactions,
        })
    }

    private async _loadSelectedAccountAddress(): Promise<string | undefined> {
        return new Promise<string | undefined>((resolve) => {
            chrome.storage.local.get(['selectedAccountAddress'], ({ selectedAccountAddress }) => {
                if (typeof selectedAccountAddress !== 'string') {
                    return resolve(undefined)
                }
                resolve(selectedAccountAddress)
            })
        })
    }

    private async _saveSelectedAccountAddress(): Promise<void> {
        return new Promise<void>((resolve) => {
            chrome.storage.local.set(
                { selectedAccountAddress: this.state.selectedAccount?.tonWallet.address },
                () => resolve()
            )
        })
    }

    private async _removeSelectedAccountAddress(): Promise<void> {
        return new Promise<void>((resolve) => {
            chrome.storage.local.remove('selectedAccountAddress', () => resolve())
        })
    }

    private async _loadSelectedMasterKey(): Promise<string | undefined> {
        return new Promise<string | undefined>((resolve) => {
            chrome.storage.local.get(['selectedMasterKey'], ({ selectedMasterKey }) => {
                if (typeof selectedMasterKey !== 'string') {
                    return resolve(undefined)
                }
                resolve(selectedMasterKey)
            })
        })
    }

    private async _saveSelectedMasterKey(): Promise<void> {
        return new Promise<void>((resolve) => {
            chrome.storage.local.set({ selectedMasterKey: this.state.selectedMasterKey }, () =>
                resolve()
            )
        })
    }

    private async _removeSelectedMasterKey(): Promise<void> {
        return new Promise<void>((resolve) => {
            chrome.storage.local.remove('selectedMasterKey', () => resolve())
        })
    }

    private async _loadMasterKeysNames(): Promise<
        AccountControllerState['masterKeysNames'] | undefined
    > {
        return new Promise<AccountControllerState['masterKeysNames'] | undefined>((resolve) => {
            chrome.storage.local.get(['masterKeysNames'], ({ masterKeysNames }) => {
                if (typeof masterKeysNames !== 'object') {
                    return resolve(undefined)
                }
                resolve(masterKeysNames)
            })
        })
    }

    private async _clearMasterKeysNames(): Promise<void> {
        return new Promise<void>((resolve) => {
            chrome.storage.local.remove('masterKeysNames', () => resolve())
        })
    }

    private async _saveMasterKeysNames(): Promise<void> {
        return new Promise<void>((resolve) => {
            chrome.storage.local.set({ masterKeysNames: this.state.masterKeysNames }, () =>
                resolve()
            )
        })
    }

    private async _loadRecentMasterKeys(): Promise<
        AccountControllerState['recentMasterKeys'] | undefined
    > {
        return new Promise<AccountControllerState['recentMasterKeys'] | undefined>((resolve) => {
            chrome.storage.local.get(['recentMasterKeys'], ({ recentMasterKeys }) => {
                if (!Array.isArray(recentMasterKeys)) {
                    return resolve(undefined)
                }
                resolve(recentMasterKeys)
            })
        })
    }

    private async _clearRecentMasterKeys(): Promise<void> {
        return new Promise<void>((resolve) => {
            chrome.storage.local.remove('recentMasterKeys', () => resolve())
        })
    }

    private async _saveRecentMasterKeys(): Promise<void> {
        return new Promise<void>((resolve) => {
            chrome.storage.local.set({ recentMasterKeys: this.state.recentMasterKeys }, () =>
                resolve()
            )
        })
    }

<<<<<<< HEAD
    // fixme: remove derived keys names
    // start
    private async _loadDerivedKeysNames(): Promise<
        AccountControllerState['derivedKeysNames'] | undefined
    > {
        return new Promise<AccountControllerState['derivedKeysNames'] | undefined>((resolve) => {
            chrome.storage.local.get(['derivedKeysNames'], ({ derivedKeysNames }) => {
                if (typeof derivedKeysNames !== 'object') {
                    return resolve(undefined)
                }
                resolve(derivedKeysNames)
            })
        })
    }

    private async _clearDerivedKeysNames(): Promise<void> {
        return new Promise<void>((resolve) => {
            chrome.storage.local.remove('derivedKeysNames', () => resolve())
        })
    }

    private async _saveDerivedKeysNames(): Promise<void> {
        return new Promise<void>((resolve) => {
            chrome.storage.local.set({ derivedKeysNames: this.state.derivedKeysNames }, () =>
                resolve()
            )
        })
    }
    // end

=======
>>>>>>> b046fa9b
    private async _loadAccountsVisibility(): Promise<
        AccountControllerState['accountsVisibility'] | undefined
    > {
        return new Promise<AccountControllerState['accountsVisibility'] | undefined>((resolve) => {
            chrome.storage.local.get(['accountsVisibility'], ({ accountsVisibility }) => {
                if (typeof accountsVisibility !== 'object') {
                    return resolve(undefined)
                }
                resolve(accountsVisibility)
            })
        })
    }

    private async _clearAccountsVisibility(): Promise<void> {
        return new Promise<void>((resolve) => {
            chrome.storage.local.remove('accountsVisibility', () => resolve())
        })
    }

    private async _saveAccountsVisibility(): Promise<void> {
        return new Promise<void>((resolve) => {
            chrome.storage.local.set({ accountsVisibility: this.state.accountsVisibility }, () =>
                resolve()
            )
        })
    }

    private async _loadExternalAccounts(): Promise<
        AccountControllerState['externalAccounts'] | undefined
    > {
        return new Promise<AccountControllerState['externalAccounts'] | undefined>((resolve) => {
            chrome.storage.local.get(['externalAccounts'], ({ externalAccounts }) => {
                if (!Array.isArray(externalAccounts)) {
                    return resolve(undefined)
                }
                resolve(externalAccounts)
            })
        })
    }

    private async _clearExternalAccounts(): Promise<void> {
        return new Promise<void>((resolve) => {
            chrome.storage.local.remove('externalAccounts', () => resolve())
        })
    }

    private async _saveExternalAccounts(): Promise<void> {
        return new Promise<void>((resolve) => {
            chrome.storage.local.set({ externalAccounts: this.state.externalAccounts }, () =>
                resolve()
            )
        })
    }
}

function requireTonWalletSubscription(
    address: string,
    subscription?: TonWalletSubscription
): asserts subscription is TonWalletSubscription {
    if (!subscription) {
        throw new NekotonRpcError(
            RpcErrorCode.RESOURCE_UNAVAILABLE,
            `There is no subscription for address ${address}`
        )
    }
}

function requireTokenWalletSubscription(
    address: string,
    rootTokenContract: string,
    subscription?: TokenWalletSubscription
): asserts subscription is TokenWalletSubscription {
    if (!subscription) {
        throw new NekotonRpcError(
            RpcErrorCode.RESOURCE_UNAVAILABLE,
            `There is no token subscription for owner ${address}, root token contract ${rootTokenContract}`
        )
    }
}<|MERGE_RESOLUTION|>--- conflicted
+++ resolved
@@ -60,11 +60,6 @@
     }
     accountPendingMessages: { [address: string]: { [id: string]: SendMessageRequest } }
     accountsVisibility: { [address: string]: boolean }
-<<<<<<< HEAD
-    // fixme: remove derived keys names
-    derivedKeysNames: { [publicKey: string]: string }
-=======
->>>>>>> b046fa9b
     externalAccounts: { address: string; externalIn: string[]; publicKey: string }[]
     knownTokens: { [rootTokenContract: string]: nt.Symbol }
     recentMasterKeys: nt.KeyStoreEntry[]
@@ -83,11 +78,6 @@
     accountTokenTransactions: {},
     accountPendingMessages: {},
     accountsVisibility: {},
-<<<<<<< HEAD
-    // fixme: remove derived keys names
-    derivedKeysNames: {},
-=======
->>>>>>> b046fa9b
     externalAccounts: [],
     knownTokens: {},
     masterKeysNames: {},
@@ -147,15 +137,6 @@
             accountsVisibility = {}
         }
 
-<<<<<<< HEAD
-        // fixme: remove derived keys names
-        let derivedKeysNames = await this._loadDerivedKeysNames()
-        if (derivedKeysNames == null) {
-            derivedKeysNames = {}
-        }
-
-=======
->>>>>>> b046fa9b
         let masterKeysNames = await this._loadMasterKeysNames()
         if (masterKeysNames == null) {
             masterKeysNames = {}
@@ -175,11 +156,6 @@
             accountsVisibility,
             selectedAccount,
             accountEntries,
-<<<<<<< HEAD
-            // fixme: remove derived keys names
-            derivedKeysNames,
-=======
->>>>>>> b046fa9b
             externalAccounts,
             masterKeysNames,
             recentMasterKeys,
@@ -375,11 +351,6 @@
             await this._removeSelectedAccountAddress()
             await this._removeSelectedMasterKey()
             await this._clearMasterKeysNames()
-<<<<<<< HEAD
-            // fixme: remove derived keys names
-            await this._clearDerivedKeysNames()
-=======
->>>>>>> b046fa9b
             await this._clearAccountsVisibility()
             await this._clearRecentMasterKeys()
             await this._clearExternalAccounts()
@@ -508,10 +479,7 @@
         }
     }
 
-<<<<<<< HEAD
     // fixme: remove derived keys names
-    public async updateDerivedKeyName(publicKey: string, name: string): Promise<void> {
-=======
     public async updateDerivedKeyName(entry: nt.KeyStoreEntry): Promise<void> {
         const { signerName, masterKey, publicKey, name } = entry
 
@@ -553,8 +521,6 @@
         }
 
         const newEntry = await this.config.keyStore.renameKey(params)
-
->>>>>>> b046fa9b
         this.update({
             storedKeys: {
                 ...this.state.storedKeys,
@@ -1586,39 +1552,6 @@
         })
     }
 
-<<<<<<< HEAD
-    // fixme: remove derived keys names
-    // start
-    private async _loadDerivedKeysNames(): Promise<
-        AccountControllerState['derivedKeysNames'] | undefined
-    > {
-        return new Promise<AccountControllerState['derivedKeysNames'] | undefined>((resolve) => {
-            chrome.storage.local.get(['derivedKeysNames'], ({ derivedKeysNames }) => {
-                if (typeof derivedKeysNames !== 'object') {
-                    return resolve(undefined)
-                }
-                resolve(derivedKeysNames)
-            })
-        })
-    }
-
-    private async _clearDerivedKeysNames(): Promise<void> {
-        return new Promise<void>((resolve) => {
-            chrome.storage.local.remove('derivedKeysNames', () => resolve())
-        })
-    }
-
-    private async _saveDerivedKeysNames(): Promise<void> {
-        return new Promise<void>((resolve) => {
-            chrome.storage.local.set({ derivedKeysNames: this.state.derivedKeysNames }, () =>
-                resolve()
-            )
-        })
-    }
-    // end
-
-=======
->>>>>>> b046fa9b
     private async _loadAccountsVisibility(): Promise<
         AccountControllerState['accountsVisibility'] | undefined
     > {
