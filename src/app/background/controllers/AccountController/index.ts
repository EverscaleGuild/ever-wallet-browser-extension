import _ from 'lodash'
import { Mutex } from '@broxus/await-semaphore'
import { mergeTransactions } from 'ton-inpage-provider'
import {
    convertAddress,
    convertCurrency,
    convertTons,
    extractTokenTransactionAddress,
    extractTokenTransactionValue,
    extractTransactionAddress,
    extractTransactionValue,
    NekotonRpcError,
    SendMessageCallback,
    SendMessageRequest,
    TokenWalletState,
} from '@shared/utils'
import { RpcErrorCode } from '@shared/errors'
import {
    AccountToCreate,
    KeyToDerive,
    KeyToRemove,
    LedgerKeyToCreate,
    MasterKeyToCreate,
    MessageToPrepare,
    SwapBackMessageToPrepare,
    TokenMessageToPrepare,
    TokenWalletsToUpdate,
} from '@shared/approvalApi'
import * as nt from '@nekoton'

import { BaseConfig, BaseController, BaseState } from '../BaseController'
import { ConnectionController } from '../ConnectionController'
import { NotificationController } from '../NotificationController'

import { DEFAULT_POLLING_INTERVAL, BACKGROUND_POLLING_INTERVAL } from './constants'
import { TonWalletSubscription } from './TonWalletSubscription'
import { ITokenWalletHandler, TokenWalletSubscription } from './TokenWalletSubscription'
import { IContractHandler } from '../../utils/ContractSubscription'

import LedgerBridge from '../../ledger/LedgerBridge'

export interface AccountControllerConfig extends BaseConfig {
    storage: nt.Storage
    accountsStorage: nt.AccountsStorage
    keyStore: nt.KeyStore
    connectionController: ConnectionController
    notificationController: NotificationController
    ledgerBridge: LedgerBridge
}

export interface AccountControllerState extends BaseState {
    selectedAccount: nt.AssetsList | undefined
    accountEntries: { [publicKey: string]: nt.AssetsList[] }
    accountContractStates: { [address: string]: nt.ContractState }
    accountTokenStates: { [address: string]: { [rootTokenContract: string]: TokenWalletState } }
    accountTransactions: { [address: string]: nt.TonWalletTransaction[] }
    accountTokenTransactions: {
        [address: string]: { [rootTokenContract: string]: nt.TokenWalletTransaction[] }
    }
    accountPendingMessages: { [address: string]: { [id: string]: SendMessageRequest } }
    knownTokens: { [rootTokenContract: string]: nt.Symbol }
    storedKeys: { [publicKey: string]: nt.KeyStoreEntry }
}

const defaultState: AccountControllerState = {
    selectedAccount: undefined,
    accountEntries: {},
    accountContractStates: {},
    accountTokenStates: {},
    accountTransactions: {},
    accountTokenTransactions: {},
    accountPendingMessages: {},
    knownTokens: {},
    storedKeys: {},
}

export class AccountController extends BaseController<
    AccountControllerConfig,
    AccountControllerState
> {
    private readonly _tonWalletSubscriptions: Map<string, TonWalletSubscription> = new Map()
    private readonly _tokenWalletSubscriptions: Map<
        string,
        Map<string, TokenWalletSubscription>
    > = new Map()
    private readonly _sendMessageRequests: Map<string, Map<string, SendMessageCallback>> = new Map()
    private readonly _accountsMutex = new Mutex()

    constructor(config: AccountControllerConfig, state?: AccountControllerState) {
        super(config, state || _.cloneDeep(defaultState))

        this.initialize()
    }

    public async initialSync() {
        const keyStoreEntries = await this.config.keyStore.getKeys()
        const storedKeys: typeof defaultState.storedKeys = {}
        for (const entry of keyStoreEntries) {
            storedKeys[entry.publicKey] = entry
        }

        const accountEntries: AccountControllerState['accountEntries'] = {}
        const entries = await this.config.accountsStorage.getStoredAccounts()
        for (const entry of entries) {
            let item = accountEntries[entry.tonWallet.publicKey]
            if (item == null) {
                item = []
                accountEntries[entry.tonWallet.publicKey] = item
            }
            item.push(entry)
        }

        const selectedAccountAddress = await this._loadSelectedAccountAddress()
        let selectedAccount: AccountControllerState['selectedAccount'] | undefined
        if (selectedAccountAddress != null) {
            selectedAccount = await this.config.accountsStorage.getAccount(selectedAccountAddress)
        }
        if (selectedAccount == null) {
            selectedAccount = entries[0]
        }

        this.update({
            selectedAccount,
            accountEntries,
            storedKeys,
        })
    }

    public async startSubscriptions() {
        console.debug('startSubscriptions')

        const selectedConnection = this.config.connectionController.state.selectedConnection

        await this._accountsMutex.use(async () => {
            console.debug('startSubscriptions -> mutex gained')

            const accountEntries = this.state.accountEntries
            const iterateEntries = async (f: (entry: nt.AssetsList) => void) =>
                Promise.all(
                    window.ObjectExt.values(accountEntries).map((entries) =>
                        Promise.all(entries.map(f))
                    )
                )

            await iterateEntries(async ({ tonWallet, additionalAssets }) => {
                await this._createTonWalletSubscription(
                    tonWallet.address,
                    tonWallet.publicKey,
                    tonWallet.contractType
                )

                const assets = additionalAssets[selectedConnection.group] as
                    | nt.AdditionalAssets
                    | undefined

                if (assets != null) {
                    await Promise.all(
                        assets.tokenWallets.map(async ({ rootTokenContract }) => {
                            await this._createTokenWalletSubscription(
                                tonWallet.address,
                                rootTokenContract
                            )
                        })
                    )
                }
            })

            console.debug('startSubscriptions -> mutex released')
        })
    }

    public async stopSubscriptions() {
        console.debug('stopSubscriptions')

        await this._accountsMutex.use(async () => {
            console.debug('stopSubscriptions -> mutex gained')
            await this._stopSubscriptions()
            console.debug('stopSubscriptions -> mutex released')
        })
    }

    public async useTonWallet<T>(address: string, f: (wallet: nt.TonWallet) => Promise<T>) {
        const subscription = this._tonWalletSubscriptions.get(address)
        if (!subscription) {
            throw new NekotonRpcError(
                RpcErrorCode.RESOURCE_UNAVAILABLE,
                `There is no ton wallet subscription for address ${address}`
            )
        }
        return subscription.use(f)
    }

    public async useTokenWallet<T>(
        owner: string,
        rootTokenContract: string,
        f: (wallet: nt.TokenWallet) => Promise<T>
    ) {
        const subscription = this._tokenWalletSubscriptions.get(owner)?.get(rootTokenContract)
        if (!subscription) {
            throw new NekotonRpcError(
                RpcErrorCode.RESOURCE_UNAVAILABLE,
                `There is no token wallet subscription for address ${owner} for root ${rootTokenContract}`
            )
        }
        return subscription.use(f)
    }

    public async logOut() {
        console.debug('logOut')
        await this._accountsMutex.use(async () => {
            console.debug('logOut -> mutex gained')

            await this._stopSubscriptions()
            await this.config.accountsStorage.clear()
            await this.config.keyStore.clear()
            await this._removeSelectedAccountAddress()
            this.update(_.cloneDeep(defaultState), true)

            console.debug('logOut -> mutex released')
        })
    }

    public async createMasterKey({ seed, password }: MasterKeyToCreate): Promise<nt.KeyStoreEntry> {
        const { keyStore } = this.config

        try {
            const newKey: nt.NewKey =
                seed.mnemonicType.type == 'labs'
                    ? {
                          type: 'master_key',
                          data: {
                              password,
                              params: {
                                  phrase: seed.phrase,
                              },
                          },
                      }
                    : {
                          type: 'encrypted_key',
                          data: {
                              password,
                              phrase: seed.phrase,
                              mnemonicType: seed.mnemonicType,
                          },
                      }

            const entry = await keyStore.addKey(newKey)

            this.update({
                storedKeys: {
                    ...this.state.storedKeys,
                    [entry.publicKey]: entry,
                },
            })

            return entry
        } catch (e) {
            throw new NekotonRpcError(RpcErrorCode.INVALID_REQUEST, e.toString())
        }
    }

<<<<<<< HEAD
    public async createDerivedKey({ masterKey, accountId, password }: KeyToDerive): Promise<nt.KeyStoreEntry> {
=======
    public async createDerivedKey({
        masterKey,
        accountId,
        password,
    }: KeyToDerive): Promise<nt.KeyStoreEntry> {
>>>>>>> 80c8a56b
        const { keyStore } = this.config

        try {
            const entry = await keyStore.addKey({
                type: 'master_key',
                data: {
                    password,
                    params: { masterKey, accountId },
<<<<<<< HEAD
                },
            })

            this.update({
                storedKeys: {
                    ...this.state.storedKeys,
                    [entry.publicKey]: entry,
                },
            })

            return entry
        } catch (e) {
            throw new NekotonRpcError(RpcErrorCode.INVALID_REQUEST, e.toString())
        }
    }

    public async createLedgerKey({ accountId }: LedgerKeyToCreate): Promise<nt.KeyStoreEntry> {
        const { keyStore } = this.config

        try {
            const entry = await keyStore.addKey({
                type: 'ledger_key',
                data: {
                    accountId,
=======
>>>>>>> 80c8a56b
                },
            })

            this.update({
                storedKeys: {
                    ...this.state.storedKeys,
                    [entry.publicKey]: entry,
                },
            })

            return entry
        } catch (e) {
            throw new NekotonRpcError(RpcErrorCode.INVALID_REQUEST, e.toString())
        }
    }

    public async getLedgerFirstPage() {
        const { ledgerBridge } = this.config
        return await ledgerBridge.getFirstPage()
    }

    public async getLedgerNextPage() {
        const { ledgerBridge } = this.config
        return await ledgerBridge.getNextPage()
    }

    public async getLedgerPreviousPage() {
        const { ledgerBridge } = this.config
        return await ledgerBridge.getPreviousPage()
    }

    public async removeKey({ publicKey }: KeyToRemove): Promise<nt.KeyStoreEntry | undefined> {
        const { keyStore } = this.config

        try {
            const entry = await keyStore.removeKey(publicKey)

            const storedKeys = { ...this.state.storedKeys }
            delete storedKeys[publicKey]

            this.update({
                storedKeys,
            })

            return entry
        } catch (e) {
            throw new NekotonRpcError(RpcErrorCode.INVALID_REQUEST, e.toString())
        }
    }

    public async createAccount({
        name,
        publicKey,
        contractType,
    }: AccountToCreate): Promise<nt.AssetsList> {
        const { accountsStorage } = this.config

        try {
            const storedKeys = this.state.storedKeys
            if (storedKeys[publicKey] == null) {
                throw new Error('Requested key not found')
            }

            const selectedAccount = await accountsStorage.addAccount(name, publicKey, contractType)

            const accountEntries = this.state.accountEntries
            let entries = accountEntries[publicKey]
            if (entries == null) {
                entries = []
                accountEntries[publicKey] = entries
            }
            entries.push(selectedAccount)

            this.update({
                selectedAccount,
                accountEntries,
            })

            await this._saveSelectedAccountAddress()

            await this.startSubscriptions()
            return selectedAccount
        } catch (e) {
            throw new NekotonRpcError(RpcErrorCode.INVALID_REQUEST, e.toString())
        }
    }

    public async selectAccount(address: string) {
        console.debug('selectAccount')

        await this._accountsMutex.use(async () => {
            console.debug('selectAccount -> mutex gained')

            let selectedAccount: nt.AssetsList | undefined = undefined
            for (const entries of Object.values(this.state.accountEntries)) {
                selectedAccount = entries.find((item) => item.tonWallet.address == address)
                if (selectedAccount != null) {
                    break
                }
            }

            if (selectedAccount != null) {
                this.update({
                    selectedAccount,
                })

                await this._saveSelectedAccountAddress()
            }

            console.debug('selectAccount -> mutex released')
        })
    }

    public async removeAccount(address: string) {
        await this._accountsMutex.use(async () => {
            const assetsList = await this.config.accountsStorage.removeAccount(address)

            const subscription = this._tonWalletSubscriptions.get(address)
            this._tonWalletSubscriptions.delete(address)
            if (subscription != null) {
                await subscription.stop()
            }

            const tokenSubscriptions = this._tokenWalletSubscriptions.get(address)
            this._tokenWalletSubscriptions.delete(address)
            if (tokenSubscriptions != null) {
                await Promise.all(
                    Array.from(tokenSubscriptions.values()).map(async (item) => await item.stop())
                )
            }

            const accountEntries = { ...this.state.accountEntries }
            if (assetsList != null) {
                const publicKey = assetsList.tonWallet.publicKey

                let entries = [...(accountEntries[publicKey] || [])]
                const index = entries.findIndex((item) => item.tonWallet.address == address)
                entries.splice(index, 1)

                if (entries.length === 0) {
                    delete accountEntries[publicKey]
                }
            }

            const accountContractStates = { ...this.state.accountContractStates }
            delete accountContractStates[address]

            const accountTransactions = { ...this.state.accountTransactions }
            delete accountTransactions[address]

            const accountTokenTransactions = { ...this.state.accountTokenTransactions }
            delete accountTokenTransactions[address]

            // TODO: select current account

            this.update({
                accountEntries,
                accountContractStates,
                accountTransactions,
                accountTokenTransactions,
            })
        })
    }

    public async updateTokenWallets(address: string, params: TokenWalletsToUpdate): Promise<void> {
        const { accountsStorage, connectionController } = this.config

        const networkGroup = connectionController.state.selectedConnection.group

        try {
            await this._accountsMutex.use(async () => {
                await Promise.all(
                    Object.entries(params).map(
                        async ([rootTokenContract, enabled]: readonly [string, boolean]) => {
                            if (enabled) {
                                await this._createTokenWalletSubscription(
                                    address,
                                    rootTokenContract
                                )
                                await accountsStorage.addTokenWallet(
                                    address,
                                    networkGroup,
                                    rootTokenContract
                                )
                            } else {
                                const tokenSubscriptions = this._tokenWalletSubscriptions.get(
                                    address
                                )
                                const subscription = tokenSubscriptions?.get(rootTokenContract)
                                if (subscription != null) {
                                    tokenSubscriptions?.delete(rootTokenContract)
                                    await subscription.stop()
                                }
                                await accountsStorage.removeTokenWallet(
                                    address,
                                    networkGroup,
                                    rootTokenContract
                                )
                            }
                        }
                    )
                )

                const tokenSubscriptions = this._tokenWalletSubscriptions.get(address)

                const accountTokenTransactions = this.state.accountTokenTransactions
                const ownerTokenTransactions = {
                    ...accountTokenTransactions[address],
                }

                const currentTokenContracts = Object.keys(ownerTokenTransactions)
                for (const rootTokenContract of currentTokenContracts) {
                    if (tokenSubscriptions?.get(rootTokenContract) == null) {
                        delete ownerTokenTransactions[rootTokenContract]
                    }
                }

                if ((tokenSubscriptions?.size || 0) == 0) {
                    delete accountTokenTransactions[address]
                } else {
                    accountTokenTransactions[address] = ownerTokenTransactions
                }

                this.update({
                    accountTokenTransactions,
                })

                const assetsList = await accountsStorage.getAccount(address)
                assetsList && this._updateAssetsList(assetsList)
            })
        } catch (e) {
            throw new NekotonRpcError(RpcErrorCode.INVALID_REQUEST, e.toString())
        }
    }

    public async checkPassword(password: nt.KeyPassword) {
        if (password.type == 'ledger_key') {
            return Promise.resolve(true)
        }

        return this.config.keyStore.check_password(password)
    }

    public async estimateFees(address: string, params: MessageToPrepare) {
        const subscription = await this._tonWalletSubscriptions.get(address)
        requireTonWalletSubscription(address, subscription)

        return subscription.use(async (wallet) => {
            const contractState = await wallet.getContractState()
            if (contractState == null) {
                throw new NekotonRpcError(
                    RpcErrorCode.RESOURCE_UNAVAILABLE,
                    `Failed to get contract state for ${address}`
                )
            }

            const unsignedMessage = wallet.prepareTransfer(
                contractState,
                wallet.publicKey,
                params.recipient,
                params.amount,
                false,
                params.payload || '',
                60
            )
            if (unsignedMessage == null) {
                throw new NekotonRpcError(
                    RpcErrorCode.RESOURCE_UNAVAILABLE,
                    'Contract must be deployed first'
                )
            }

            try {
                const signedMessage = unsignedMessage.signFake()
                return await wallet.estimateFees(signedMessage)
            } catch (e) {
                throw new NekotonRpcError(RpcErrorCode.INTERNAL, e.toString())
            } finally {
                unsignedMessage.free()
            }
        })
    }

    public async estimateDeploymentFees(address: string) {
        const subscription = await this._tonWalletSubscriptions.get(address)
        requireTonWalletSubscription(address, subscription)

        return subscription.use(async (wallet) => {
            const contractState = await wallet.getContractState()
            if (contractState == null) {
                throw new NekotonRpcError(
                    RpcErrorCode.RESOURCE_UNAVAILABLE,
                    `Failed to get contract state for ${address}`
                )
            }

            const unsignedMessage = wallet.prepareDeploy(60)
            try {
                const signedMessage = unsignedMessage.signFake()
                return await wallet.estimateFees(signedMessage)
            } catch (e) {
                throw new NekotonRpcError(RpcErrorCode.INTERNAL, e.toString())
            } finally {
                unsignedMessage.free()
            }
        })
    }

    public async getCustodians(address: string) {
        const subscription = await this._tonWalletSubscriptions.get(address)
        requireTonWalletSubscription(address, subscription)

        return subscription.use(async (wallet) => {
            try {
                return await wallet.getCustodians()
            } catch (e) {
                throw new NekotonRpcError(RpcErrorCode.INTERNAL, e.toString())
            }
        })
    }

    public async getMultisigPendingTransactions(address: string) {
        const subscription = await this._tonWalletSubscriptions.get(address)
        requireTonWalletSubscription(address, subscription)

        return subscription.use(async (wallet) => {
            try {
                return await wallet.getMultisigPendingTransactions()
            } catch (e) {
                throw new NekotonRpcError(RpcErrorCode.INTERNAL, e.toString())
            }
        })
    }

    public async prepareMessage(
        address: string,
        params: MessageToPrepare,
        password: nt.KeyPassword
    ) {
        const subscription = await this._tonWalletSubscriptions.get(address)
        requireTonWalletSubscription(address, subscription)

        return subscription.use(async (wallet) => {
            const contractState = await wallet.getContractState()
            if (contractState == null) {
                throw new NekotonRpcError(
                    RpcErrorCode.RESOURCE_UNAVAILABLE,
                    `Failed to get contract state for ${address}`
                )
            }

            const unsignedMessage = wallet.prepareTransfer(
                contractState,
                wallet.publicKey,
                params.recipient,
                params.amount,
                false,
                params.payload || '',
                60
            )
            if (unsignedMessage == null) {
                throw new NekotonRpcError(
                    RpcErrorCode.RESOURCE_UNAVAILABLE,
                    'Contract must be deployed first'
                )
            }

            try {
                return await this.config.keyStore.sign(unsignedMessage, password)
            } catch (e) {
                throw new NekotonRpcError(RpcErrorCode.INTERNAL, e.toString())
            } finally {
                unsignedMessage.free()
            }
        })
    }

    public async prepareDeploymentMessage(address: string, password: nt.KeyPassword) {
        const subscription = await this._tonWalletSubscriptions.get(address)
        requireTonWalletSubscription(address, subscription)

        return subscription.use(async (wallet) => {
            const contractState = await wallet.getContractState()
            if (contractState == null) {
                throw new NekotonRpcError(
                    RpcErrorCode.RESOURCE_UNAVAILABLE,
                    `Failed to get contract state for ${address}`
                )
            }

            const unsignedMessage = wallet.prepareDeploy(60)
            try {
                return await this.config.keyStore.sign(unsignedMessage, password)
            } catch (e) {
                throw new NekotonRpcError(RpcErrorCode.INTERNAL, e.toString())
            } finally {
                unsignedMessage.free()
            }
        })
    }

    public async prepareTokenMessage(
        owner: string,
        rootTokenContract: string,
        params: TokenMessageToPrepare
    ) {
        const subscription = await this._tokenWalletSubscriptions.get(owner)?.get(rootTokenContract)
        requireTokenWalletSubscription(owner, rootTokenContract, subscription)

        console.log(params)

        return subscription.use(async (wallet) => {
            try {
                return await wallet.prepareTransfer(
                    params.recipient,
                    params.amount,
                    params.notifyReceiver
                )
            } catch (e) {
                throw new NekotonRpcError(RpcErrorCode.INTERNAL, e.toString())
            }
        })
    }

    public async prepareSwapBackMessage(
        owner: string,
        rootTokenContract: string,
        params: SwapBackMessageToPrepare
    ) {
        const subscription = await this._tokenWalletSubscriptions.get(owner)?.get(rootTokenContract)
        requireTokenWalletSubscription(owner, rootTokenContract, subscription)

        return subscription.use(async (wallet) => {
            if (params.proxyAddress == null) {
                params.proxyAddress = await wallet.getProxyAddress()
            }

            try {
                return await wallet.prepareSwapBack(
                    params.ethAddress,
                    params.amount,
                    params.proxyAddress
                )
            } catch (e) {
                throw new NekotonRpcError(RpcErrorCode.INTERNAL, e.toString())
            }
        })
    }

    public async signPreparedMessage(
        unsignedMessage: nt.UnsignedMessage,
        password: nt.KeyPassword
    ) {
        return this.config.keyStore.sign(unsignedMessage, password)
    }

    public async sendMessage(address: string, signedMessage: nt.SignedMessage) {
        const subscription = await this._tonWalletSubscriptions.get(address)
        requireTonWalletSubscription(address, subscription)

        let accountMessageRequests = await this._sendMessageRequests.get(address)
        if (accountMessageRequests == null) {
            accountMessageRequests = new Map()
            this._sendMessageRequests.set(address, accountMessageRequests)
        }

        return new Promise<nt.Transaction>(async (resolve, reject) => {
            const id = signedMessage.bodyHash
            accountMessageRequests!.set(id, { resolve, reject })

            await subscription.prepareReliablePolling()
            await this.useTonWallet(address, async (wallet) => {
                try {
                    await wallet.sendMessage(signedMessage)
                    subscription.skipRefreshTimer()
                } catch (e) {
                    throw new NekotonRpcError(RpcErrorCode.RESOURCE_UNAVAILABLE, e.toString())
                }
            }).catch((e) => {
                this._rejectMessageRequest(address, id, e)
            })
        })
    }

    public async preloadTransactions(address: string, lt: string, hash: string) {
        const subscription = await this._tonWalletSubscriptions.get(address)
        requireTonWalletSubscription(address, subscription)

        await subscription.use(async (wallet) => {
            try {
                await wallet.preloadTransactions(lt, hash)
            } catch (e) {
                throw new NekotonRpcError(RpcErrorCode.RESOURCE_UNAVAILABLE, e.toString())
            }
        })
    }

    public async preloadTokenTransactions(
        owner: string,
        rootTokenContract: string,
        lt: string,
        hash: string
    ) {
        const subscription = this._tokenWalletSubscriptions.get(owner)?.get(rootTokenContract)
        if (!subscription) {
            throw new NekotonRpcError(
                RpcErrorCode.RESOURCE_UNAVAILABLE,
                `There is no token wallet subscription for address ${owner} for root ${rootTokenContract}`
            )
        }

        await subscription.use(async (wallet) => {
            try {
                await wallet.preloadTransactions(lt, hash)
            } catch (e) {
                throw new NekotonRpcError(RpcErrorCode.RESOURCE_UNAVAILABLE, e.toString())
            }
        })
    }

    public enableIntensivePolling() {
        console.debug('Enable intensive polling')
        this._tonWalletSubscriptions.forEach((subscription) => {
            subscription.skipRefreshTimer()
            subscription.setPollingInterval(DEFAULT_POLLING_INTERVAL)
        })
        this._tokenWalletSubscriptions.forEach((subscriptions) => {
            subscriptions.forEach((subscription) => {
                subscription.skipRefreshTimer()
                subscription.setPollingInterval(DEFAULT_POLLING_INTERVAL)
            })
        })
    }

    public disableIntensivePolling() {
        console.debug('Disable intensive polling')
        this._tonWalletSubscriptions.forEach((subscription) => {
            subscription.setPollingInterval(BACKGROUND_POLLING_INTERVAL)
        })
        this._tokenWalletSubscriptions.forEach((subscriptions) => {
            subscriptions.forEach((subscription) => {
                subscription.setPollingInterval(BACKGROUND_POLLING_INTERVAL)
            })
        })
    }

    private async _createTonWalletSubscription(
        address: string,
        publicKey: string,
        contractType: nt.ContractType
    ) {
        if (this._tonWalletSubscriptions.get(address) != null) {
            return
        }

        class TonWalletHandler implements IContractHandler<nt.TonWalletTransaction> {
            private readonly _address: string
            private readonly _controller: AccountController

            constructor(address: string, controller: AccountController) {
                this._address = address
                this._controller = controller
            }

            onMessageExpired(pendingTransaction: nt.PendingTransaction) {
                this._controller._rejectMessageRequest(
                    this._address,
                    pendingTransaction.bodyHash,
                    new NekotonRpcError(RpcErrorCode.INTERNAL, 'Message expired')
                )
            }

            onMessageSent(pendingTransaction: nt.PendingTransaction, transaction: nt.Transaction) {
                this._controller._resolveMessageRequest(
                    this._address,
                    pendingTransaction.bodyHash,
                    transaction
                )
            }

            onStateChanged(newState: nt.ContractState) {
                this._controller._updateTonWalletState(this._address, newState)
            }

            onTransactionsFound(
                transactions: Array<nt.TonWalletTransaction>,
                info: nt.TransactionsBatchInfo
            ) {
                this._controller._updateTransactions(this._address, transactions, info)
            }
        }

        console.debug('_createTonWalletSubscription -> subscribing to ton wallet')
        const subscription = await TonWalletSubscription.subscribe(
            this.config.connectionController,
            publicKey,
            contractType,
            new TonWalletHandler(address, this)
        )
        console.debug('_createTonWalletSubscription -> subscribed to ton wallet')

        this._tonWalletSubscriptions.set(address, subscription)
        subscription?.setPollingInterval(BACKGROUND_POLLING_INTERVAL)

        await subscription?.start()
    }

    private async _createTokenWalletSubscription(owner: string, rootTokenContract: string) {
        let ownerSubscriptions = this._tokenWalletSubscriptions.get(owner)
        if (ownerSubscriptions == null) {
            ownerSubscriptions = new Map()
            this._tokenWalletSubscriptions.set(owner, ownerSubscriptions)
        }

        if (ownerSubscriptions.get(rootTokenContract) != null) {
            return
        }

        class TokenWalletHandler implements ITokenWalletHandler {
            private readonly _owner: string
            private readonly _rootTokenContract: string
            private readonly _controller: AccountController

            constructor(owner: string, rootTokenContract: string, controller: AccountController) {
                this._owner = owner
                this._rootTokenContract = rootTokenContract
                this._controller = controller
            }

            onBalanceChanged(balance: string) {
                this._controller._updateTokenWalletState(
                    this._owner,
                    this._rootTokenContract,
                    balance
                )
            }

            onTransactionsFound(
                transactions: Array<nt.TokenWalletTransaction>,
                info: nt.TransactionsBatchInfo
            ) {
                this._controller._updateTokenTransactions(
                    this._owner,
                    this._rootTokenContract,
                    transactions,
                    info
                )
            }
        }

        console.debug('_createTokenWalletSubscription -> subscribing to token wallet')
        const subscription = await TokenWalletSubscription.subscribe(
            this.config.connectionController,
            owner,
            rootTokenContract,
            new TokenWalletHandler(owner, rootTokenContract, this)
        )
        console.debug('_createTokenWalletSubscription -> subscribed to token wallet')

        ownerSubscriptions.set(rootTokenContract, subscription)
        subscription.setPollingInterval(BACKGROUND_POLLING_INTERVAL)

        await subscription.start()

        const knownTokens = this.state.knownTokens
        this.update({
            knownTokens: {
                ...knownTokens,
                [rootTokenContract]: subscription.symbol,
            },
        })
    }

    private async _stopSubscriptions() {
        const stopTonSubscriptions = async () => {
            await Promise.all(
                Array.from(this._tonWalletSubscriptions.values()).map(
                    async (item) => await item.stop()
                )
            )
        }

        const stopTokenSubscriptions = async () => {
            await Promise.all(
                Array.from(this._tokenWalletSubscriptions.values()).map((subscriptions) =>
                    Promise.all(
                        Array.from(subscriptions.values()).map(async (item) => await item.stop())
                    )
                )
            )
        }

        await Promise.all([stopTonSubscriptions(), stopTokenSubscriptions()])

        this._tonWalletSubscriptions.clear()
        this._tokenWalletSubscriptions.clear()
        this._clearSendMessageRequests()

        this.update({
            accountContractStates: {},
            accountTokenStates: {},
            accountTransactions: {},
            accountTokenTransactions: {},
            accountPendingMessages: {},
        })
    }

    private _updateAssetsList(assetsList: nt.AssetsList) {
        const accountEntries = this.state.accountEntries
        let pubkeyEntries = accountEntries[assetsList.tonWallet.publicKey]
        if (pubkeyEntries == null) {
            pubkeyEntries = []
            accountEntries[assetsList.tonWallet.publicKey] = pubkeyEntries
        }

        const entryIndex = pubkeyEntries.findIndex(
            (item) => item.tonWallet.address == assetsList.tonWallet.address
        )
        if (entryIndex < 0) {
            pubkeyEntries.push(assetsList)
        } else {
            pubkeyEntries[entryIndex] = assetsList
        }

        const selectedAccount =
            this.state.selectedAccount?.tonWallet.address == assetsList.tonWallet.address
                ? assetsList
                : undefined

        this.update({
            selectedAccount,
            accountEntries,
        })
    }

    private _clearSendMessageRequests() {
        const rejectionError = new NekotonRpcError(
            RpcErrorCode.RESOURCE_UNAVAILABLE,
            'The request was rejected; please try again'
        )

        const addresses = Array.from(this._sendMessageRequests.keys())
        for (const address of addresses) {
            const ids = Array.from(this._sendMessageRequests.get(address)?.keys() || [])
            for (const id of ids) {
                this._rejectMessageRequest(address, id, rejectionError)
            }
        }
        this._sendMessageRequests.clear()
    }

    private _rejectMessageRequest(address: string, id: string, error: Error) {
        this._deleteMessageRequestAndGetCallback(address, id).reject(error)
    }

    private _resolveMessageRequest(address: string, id: string, transaction: nt.Transaction) {
        this._deleteMessageRequestAndGetCallback(address, id).resolve(transaction)
    }

    private _deleteMessageRequestAndGetCallback(address: string, id: string): SendMessageCallback {
        const callbacks = this._sendMessageRequests.get(address)?.get(id)
        if (!callbacks) {
            throw new Error(`SendMessage request with id "${id}" not found`)
        }

        this._deleteMessageRequest(address, id)
        return callbacks
    }

    private _deleteMessageRequest(address: string, id: string) {
        const accountMessageRequests = this._sendMessageRequests.get(address)
        if (!accountMessageRequests) {
            return
        }
        accountMessageRequests.delete(id)
        if (accountMessageRequests.size === 0) {
            this._sendMessageRequests.delete(address)
        }

        const currentPendingMessages = this.state.accountPendingMessages

        const newAccountPendingMessages = { ...currentPendingMessages[address] }
        delete newAccountPendingMessages[id]

        const newPendingMessages = { ...currentPendingMessages }
        if (accountMessageRequests.size > 0) {
            newPendingMessages[address] = newAccountPendingMessages
        } else {
            delete newPendingMessages[address]
        }

        this.update({
            accountPendingMessages: newPendingMessages,
        })
    }

    private _updateTonWalletState(address: string, state: nt.ContractState) {
        const currentStates = this.state.accountContractStates
        const newStates = {
            ...currentStates,
            [address]: state,
        }
        this.update({
            accountContractStates: newStates,
        })
    }

    private _updateTokenWalletState(owner: string, rootTokenContract: string, balance: string) {
        const accountTokenStates = this.state.accountTokenStates
        const ownerTokenStates = {
            ...accountTokenStates[owner],
            [rootTokenContract]: {
                balance,
            } as TokenWalletState,
        }
        const newBalances = {
            ...accountTokenStates,
            [owner]: ownerTokenStates,
        }
        this.update({
            accountTokenStates: newBalances,
        })
    }

    private _updateTransactions(
        address: string,
        transactions: nt.TonWalletTransaction[],
        info: nt.TransactionsBatchInfo
    ) {
        if (info.batchType == 'new') {
            for (const transaction of transactions) {
                const value = extractTransactionValue(transaction)
                const { address, direction } = extractTransactionAddress(transaction)

                const body = `${convertTons(value.toString())} TON ${direction} ${convertAddress(
                    address
                )}`

                this.config.notificationController.showNotification({
                    title: `New transaction found`,
                    body,
                    link: `https://ton-explorer.com/transactions/${transaction.id.hash}`,
                })
            }
        }

        const currentTransactions = this.state.accountTransactions
        const newTransactions = {
            ...currentTransactions,
            [address]: mergeTransactions(currentTransactions[address] || [], transactions, info),
        }
        this.update({
            accountTransactions: newTransactions,
        })
    }

    private _updateTokenTransactions(
        owner: string,
        rootTokenContract: string,
        transactions: nt.TokenWalletTransaction[],
        info: nt.TransactionsBatchInfo
    ) {
        if (info.batchType == 'new') {
            const symbol = this.state.knownTokens[rootTokenContract]
            if (symbol != null) {
                for (const transaction of transactions) {
                    const value = extractTokenTransactionValue(transaction)
                    if (value == null) {
                        continue
                    }

                    const direction = extractTokenTransactionAddress(transaction)

                    let body: string = `${convertCurrency(value.toString(), symbol.decimals)} ${
                        symbol.name
                    } ${value.lt(0) ? 'to' : 'from'} ${direction?.address}`

                    this.config.notificationController.showNotification({
                        title: `New token transaction found`,
                        body,
                        link: `https://ton-explorer.com/transactions/${transaction.id.hash}`,
                    })
                }
            }
        }

        const currentTransactions = this.state.accountTokenTransactions

        const ownerTransactions = currentTransactions[owner] || []
        const newOwnerTransactions = {
            ...ownerTransactions,
            [rootTokenContract]: mergeTransactions(
                ownerTransactions[rootTokenContract] || [],
                transactions,
                info
            ),
        }

        const newTransactions = {
            ...currentTransactions,
            [owner]: newOwnerTransactions,
        }

        this.update({
            accountTokenTransactions: newTransactions,
        })
    }

    private async _loadSelectedAccountAddress(): Promise<string | undefined> {
        return new Promise<string | undefined>((resolve) => {
            chrome.storage.local.get(['selectedAccountAddress'], ({ selectedAccountAddress }) => {
                if (typeof selectedAccountAddress !== 'string') {
                    return resolve(undefined)
                }
                resolve(selectedAccountAddress)
            })
        })
    }

    private async _saveSelectedAccountAddress(): Promise<void> {
        return new Promise<void>((resolve) => {
            chrome.storage.local.set(
                { selectedAccountAddress: this.state.selectedAccount?.tonWallet.address },
                () => resolve()
            )
        })
    }

    private async _removeSelectedAccountAddress(): Promise<void> {
        return new Promise<void>((resolve) => {
            chrome.storage.local.remove('selectedAccountAddress', () => resolve())
        })
    }
}

function requireTonWalletSubscription(
    address: string,
    subscription?: TonWalletSubscription
): asserts subscription is TonWalletSubscription {
    if (!subscription) {
        throw new NekotonRpcError(
            RpcErrorCode.RESOURCE_UNAVAILABLE,
            `There is no subscription for address ${address}`
        )
    }
}

function requireTokenWalletSubscription(
    address: string,
    rootTokenContract: string,
    subscription?: TokenWalletSubscription
): asserts subscription is TokenWalletSubscription {
    if (!subscription) {
        throw new NekotonRpcError(
            RpcErrorCode.RESOURCE_UNAVAILABLE,
            `There is no token subscription for owner ${address}, root token contract ${rootTokenContract}`
        )
    }
}<|MERGE_RESOLUTION|>--- conflicted
+++ resolved
@@ -259,15 +259,11 @@
         }
     }
 
-<<<<<<< HEAD
-    public async createDerivedKey({ masterKey, accountId, password }: KeyToDerive): Promise<nt.KeyStoreEntry> {
-=======
     public async createDerivedKey({
         masterKey,
         accountId,
         password,
     }: KeyToDerive): Promise<nt.KeyStoreEntry> {
->>>>>>> 80c8a56b
         const { keyStore } = this.config
 
         try {
@@ -276,7 +272,6 @@
                 data: {
                     password,
                     params: { masterKey, accountId },
-<<<<<<< HEAD
                 },
             })
 
@@ -301,8 +296,6 @@
                 type: 'ledger_key',
                 data: {
                     accountId,
-=======
->>>>>>> 80c8a56b
                 },
             })
 
