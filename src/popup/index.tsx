import '../polyfills'

import React from 'react'
import ReactDOM from 'react-dom'
import { Provider } from 'react-redux'
import { Duplex } from 'readable-stream'
import ObjectMultiplex from 'obj-multiplex'
import pump from 'pump'

import { getEnvironmentType } from '@popup/utils/platform'
<<<<<<< HEAD
import { PortDuplexStream } from '@shared/utils'
import {
    Environment,
    ENVIRONMENT_TYPE_BACKGROUND,
    ENVIRONMENT_TYPE_FULLSCREEN,
    ENVIRONMENT_TYPE_POPUP,
} from '@shared/constants'
=======
import { getUniqueId, PortDuplexStream } from '@shared/utils'
import { Environment, ENVIRONMENT_TYPE_BACKGROUND, ENVIRONMENT_TYPE_POPUP } from '@shared/constants'
>>>>>>> 790f3d1b
import { IControllerRpcClient, makeControllerRpcClient } from '@popup/utils/ControllerRpcClient'
import store from '@popup/store'

import App, { ActiveTab } from './App'
import Oval from '@popup/img/oval.svg'

const start = async () => {
    const windowType = getEnvironmentType()
    console.log('Window type', windowType)

    const container = document.getElementById('root')

    const makeConnection = () => {
        return new Promise<PortDuplexStream>((resolve, reject) => {
            console.log('Connecting')

            const extensionPort = chrome.runtime.connect({ name: windowType })
            const connectionStream = new PortDuplexStream(extensionPort)

            const onConnect = () => {
                extensionPort.onMessage.removeListener(onConnect)
                resolve(connectionStream)
            }
            const onDisconnect = () => reject(new Error('Port closed'))

            extensionPort.onMessage.addListener(onConnect)
            extensionPort.onDisconnect.addListener(onDisconnect)

            extensionPort.postMessage({
                name: 'controller',
                data: {
                    id: getUniqueId(),
                    jsonrpc: '2.0',
                    method: 'ping',
                },
            })
        })
    }

    const tryConnect = async () => {
        while (true) {
            try {
                return await makeConnection()
            } catch (e) {
                console.error(e)
                await new Promise<void>((resolve) => {
                    setTimeout(() => resolve(), 1000)
                })
            }
        }
    }

    if (container != null) {
        const iconSrc = Oval
        container.innerHTML = `<div class="loader-page"><img src="${iconSrc}" class="loader-page__spinner" alt="" /></div>`
    }

    const connectionStream = await tryConnect()

    console.log('Connected')

    const activeTab = await queryCurrentActiveTab(windowType)
    initializeUi(activeTab, connectionStream, (error?: Error) => {
        if (error) {
            if (container) {
                container.innerHTML =
                    '<div class="critical-error">The Nekoton app failed to load: please open and close Nekoton again to restart.</div>'
                container.style.height = '80px'
            }
            console.error(error.stack)
            throw error
        }
    })
}

const queryCurrentActiveTab = async (windowType: Environment) => {
    return new Promise<ActiveTab>((resolve) => {
        if (windowType === ENVIRONMENT_TYPE_FULLSCREEN) {
            const route = window.location.hash.replace('#', '')
            return resolve({
                type: windowType,
                data: {
                    route: route != '' ? route : undefined,
                },
            })
        }

        if (windowType !== ENVIRONMENT_TYPE_POPUP) {
            return resolve({ type: windowType } as any)
        }

        chrome.tabs.query({ active: true, currentWindow: true }, (tabs) => {
            const [activeTab] = tabs
            const { id, title, url } = activeTab
            const { origin, protocol } = url
                ? new URL(url)
                : { origin: undefined, protocol: undefined }

            if (!origin || origin == 'null') {
                return resolve({ type: ENVIRONMENT_TYPE_BACKGROUND } as any)
            }

            resolve({ type: windowType, data: { id, title, origin, protocol, url } })
        })
    })
}

const initializeUi = (
    activeTab: ActiveTab,
    connectionStream: Duplex,
    callback: (error: Error | undefined) => void
) => {
    connectToBackground(connectionStream, (error, backgroundConnection) => {
        if (error) {
            callback(error)
        }

        ReactDOM.render(
            <React.StrictMode>
                <Provider store={store}>
                    <App activeTab={activeTab} controllerRpc={backgroundConnection} />
                </Provider>
            </React.StrictMode>,
            document.getElementById('root')
        )
    })
}

const connectToBackground = (
    connectionStream: Duplex,
    callback: (error: Error | undefined, controllerRpc: IControllerRpcClient) => void
) => {
    const mux = new ObjectMultiplex()
    pump(connectionStream, mux, connectionStream, (error) => {
        if (error) {
            console.error(error)
        }
    })

    setupControllerConnection((mux.createStream('controller') as unknown) as Duplex, callback)
}

const setupControllerConnection = (
    connectionStream: Duplex,
    callback: (error: Error | undefined, controllerRpc: IControllerRpcClient) => void
) => {
    const controllerRpc = makeControllerRpcClient(connectionStream)
    callback(undefined, controllerRpc)
}

start().catch(console.error)<|MERGE_RESOLUTION|>--- conflicted
+++ resolved
@@ -8,18 +8,13 @@
 import pump from 'pump'
 
 import { getEnvironmentType } from '@popup/utils/platform'
-<<<<<<< HEAD
-import { PortDuplexStream } from '@shared/utils'
+import { getUniqueId, PortDuplexStream } from '@shared/utils'
 import {
     Environment,
     ENVIRONMENT_TYPE_BACKGROUND,
     ENVIRONMENT_TYPE_FULLSCREEN,
     ENVIRONMENT_TYPE_POPUP,
 } from '@shared/constants'
-=======
-import { getUniqueId, PortDuplexStream } from '@shared/utils'
-import { Environment, ENVIRONMENT_TYPE_BACKGROUND, ENVIRONMENT_TYPE_POPUP } from '@shared/constants'
->>>>>>> 790f3d1b
 import { IControllerRpcClient, makeControllerRpcClient } from '@popup/utils/ControllerRpcClient'
 import store from '@popup/store'
 
