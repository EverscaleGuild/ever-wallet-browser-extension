--- conflicted
+++ resolved
@@ -1,75 +1,11 @@
-<<<<<<< HEAD
-import { AppDispatch } from '@store'
-import { Locale, MessageToPrepare, AppState } from './types'
-import {
-    loadKeyStore,
-    loadSubscription,
-    loadAccountsStorage,
-    ITonWalletHandler,
-    lockSubscription,
-    setLatestBlock,
-    loadAccount,
-    loadConnection,
-    clearSubscriptions,
-} from './services'
-
-=======
 import { AppDispatch } from '@popup/store'
 import { Locale, AppState } from './types'
->>>>>>> 30903b10
 import * as nt from '@nekoton'
 
 export const Action = {
     setLocale: (locale: Locale) => (draft: AppState) => {
         draft.locale = locale
     },
-<<<<<<< HEAD
-    setCurrentAccount: (account: nt.AssetsList) => (draft: AppState) => {
-        draft.selectedAccount = account
-    },
-    resetAccounts: () => (draft: AppState) => {
-        draft.selectedAccount = null
-        draft.tonWalletState = null
-        draft.transactions = []
-        draft.deliveredMessages = []
-        draft.expiredMessages = []
-    },
-    setTonWalletState: (_address: string, state: nt.AccountState) => (draft: AppState) => {
-        draft.tonWalletState = state
-    },
-    addNewTransactions: (
-        _address: string,
-        newTransactions: nt.Transaction[],
-        info: nt.TransactionsBatchInfo
-    ) => (draft: AppState) => {
-        mergeTransactions(draft.transactions, newTransactions, info)
-    },
-    addDeliveredMessage: (
-        pendingTransaction: nt.PendingTransaction,
-        transaction: nt.Transaction
-    ) => (draft: AppState) => {
-        draft.deliveredMessages.push({
-            pendingTransaction,
-            transaction,
-        })
-    },
-    removeDeliveredMessage: (pendingTransaction: nt.PendingTransaction) => (draft: AppState) => {
-        const index = draft.deliveredMessages.findIndex(
-            (item) => item.pendingTransaction.bodyHash == pendingTransaction.bodyHash
-        )
-        draft.deliveredMessages.splice(index, 1)
-    },
-    addExpiredMessage: (pendingTransaction: nt.PendingTransaction) => (draft: AppState) => {
-        draft.expiredMessages.push(pendingTransaction)
-    },
-    removeExpiredMessage: (pendingTransaction: nt.PendingTransaction) => (draft: AppState) => {
-        const index = draft.expiredMessages.findIndex(
-            (item) => item.bodyHash == pendingTransaction.bodyHash
-        )
-        draft.expiredMessages.splice(index, 1)
-    },
-=======
->>>>>>> 30903b10
 }
 
 export const ActionTypes: { [K in keyof typeof Action]: K } = window.ObjectExt.keys(Action).reduce(
@@ -94,245 +30,10 @@
     updateStore(dispatch, ActionTypes.setLocale, locale)
 }
 
-<<<<<<< HEAD
-export const setupCurrentAccount = () => async (dispatch: AppDispatch): Promise<boolean> => {
-    const accountsStorage = await loadAccountsStorage()
-
-    const currentAccount = await accountsStorage.getCurrentAccount()
-    if (currentAccount == null) {
-        return false
-    }
-
-    const account = await accountsStorage.getAccount(currentAccount)
-    if (account != null) {
-        updateStore(dispatch, ActionTypes.setCurrentAccount, account)
-    }
-
-    return account != null
-}
-
-export const logOut = () => async (dispatch: AppDispatch) => {
-    const accountsStorage = await loadAccountsStorage()
-    const keyStore = await loadKeyStore()
-
-    try {
-        await accountsStorage.clear()
-        await keyStore.clear()
-        clearSubscriptions()
-        console.log('Entries:', await keyStore.getKeys())
-        updateStore(dispatch, ActionTypes.resetAccounts)
-    } catch (e) {
-        console.log(e, 'clearing failed')
-    }
-}
-
-=======
->>>>>>> 30903b10
 export const generateSeed = () => {
     return nt.generateMnemonic(nt.makeLabsMnemonic(0))
 }
 
 export const validateMnemonic = (phrase: string, mnemonicType: nt.MnemonicType) => {
     nt.validateMnemonic(phrase, mnemonicType)
-<<<<<<< HEAD
-}
-
-export const exportKey = async (params: nt.ExportKey): Promise<nt.ExportedKey> => {
-    const keyStore = await loadKeyStore()
-    return await keyStore.exportKey(params)
-}
-
-export const createAccount = (
-    accountName: string,
-    contractType: nt.ContractType,
-    seed: nt.GeneratedMnemonic,
-    password: string
-) => async (dispatch: AppDispatch) => {
-    const keystore = await loadKeyStore()
-
-    const key = await keystore.addKey(`${accountName} key`, <nt.NewKey>{
-        type: 'encrypted_key',
-        data: {
-            password,
-            phrase: seed.phrase,
-            mnemonicType: seed.mnemonicType,
-        },
-    })
-
-    const accountsStorage = await loadAccountsStorage()
-    const address = await accountsStorage.addAccount(accountName, key.publicKey, contractType, true)
-    const account = await accountsStorage.getAccount(address)
-    if (account == null) {
-        throw Error('Failed to create account')
-    }
-
-    updateStore(dispatch, ActionTypes.setCurrentAccount, account)
-}
-
-const makeSubscriptionHandler = (dispatch: AppDispatch) => (address: string) => {
-    class TonWalletHandler implements ITonWalletHandler {
-        constructor(private dispatch: AppDispatch, private address: string) {}
-
-        onMessageSent(pendingTransaction: nt.PendingTransaction, transaction: nt.Transaction) {
-            updateStore(
-                this.dispatch,
-                ActionTypes.addDeliveredMessage,
-                pendingTransaction,
-                transaction
-            )
-        }
-
-        onMessageExpired(pendingTransaction: nt.PendingTransaction) {
-            updateStore(this.dispatch, ActionTypes.addExpiredMessage, pendingTransaction)
-        }
-
-        onStateChanged(newState: nt.AccountState) {
-            updateStore(this.dispatch, ActionTypes.setTonWalletState, this.address, newState)
-        }
-
-        onTransactionsFound(transactions: Array<nt.Transaction>, info: nt.TransactionsBatchInfo) {
-            updateStore(
-                this.dispatch,
-                ActionTypes.addNewTransactions,
-                this.address,
-                transactions,
-                info
-            )
-        }
-    }
-
-    return new TonWalletHandler(dispatch, address)
-}
-
-export const startSubscription = (address: string) => async (dispatch: AppDispatch) => {
-    const accountsStorage = await loadAccountsStorage()
-
-    const account = await accountsStorage.getAccount(address)
-    if (account == null) {
-        throw new Error("Selected account doesn't exist")
-    }
-
-    await loadSubscription(
-        account.tonWallet.publicKey,
-        account.tonWallet.contractType,
-        makeSubscriptionHandler(dispatch)
-    )
-}
-
-export const prepareDeployMessage = (address: string) => async (dispatch: AppDispatch) => {
-    const account = await loadAccount(address)
-
-    const tonWallet = await loadSubscription(
-        account.tonWallet.publicKey,
-        account.tonWallet.contractType,
-        makeSubscriptionHandler(dispatch)
-    )
-
-    return lockSubscription(tonWallet.address).use(async () => {
-        return tonWallet.prepareDeploy(60)
-    })
-}
-
-export const prepareMessage = (address: string, messageToPrepare: MessageToPrepare) => async (
-    dispatch: AppDispatch
-) => {
-    const account = await loadAccount(address)
-
-    const tonWallet = await loadSubscription(
-        account.tonWallet.publicKey,
-        account.tonWallet.contractType,
-        makeSubscriptionHandler(dispatch)
-    )
-
-    return lockSubscription(tonWallet.address).use(async () => {
-        const contractState = await tonWallet.getContractState()
-        if (contractState == null) {
-            throw new Error('Contract state is empty')
-        }
-
-        const amount = parseTons(messageToPrepare.amount)
-        const bounce = false
-        const body =
-            messageToPrepare.comment != null ? nt.encodeComment(messageToPrepare.comment) : ''
-        const expireAt = 60 // seconds
-
-        const unsignedMessage = tonWallet.prepareTransfer(
-            contractState,
-            messageToPrepare.recipient,
-            amount,
-            bounce,
-            body,
-            expireAt
-        )
-        if (unsignedMessage == null) {
-            // TODO: show notification with deployment
-            throw new Error('Contract must be deployed first')
-        }
-        return unsignedMessage
-    })
-}
-
-export const estimateFees = (address: string, message: nt.SignedMessage) => async (
-    dispatch: AppDispatch
-) => {
-    const account = await loadAccount(address)
-
-    const tonWallet = await loadSubscription(
-        account.tonWallet.publicKey,
-        account.tonWallet.contractType,
-        makeSubscriptionHandler(dispatch)
-    )
-
-    return lockSubscription(tonWallet.address).use(async () => {
-        return await tonWallet.estimateFees(message)
-    })
-}
-
-export const sendMessage = (
-    address: string,
-    message: nt.UnsignedMessage,
-    password: string
-) => async (dispatch: AppDispatch) => {
-    const account = await loadAccount(address)
-
-    const keyStore = await loadKeyStore()
-
-    console.log('Account: ', account)
-    console.log(await keyStore.getKeys())
-
-    message.refreshTimeout()
-    const signedMessage = await keyStore.sign(message, {
-        type: 'encrypted_key',
-        data: {
-            publicKey: account.tonWallet.publicKey,
-            password,
-        },
-    })
-
-    const { connection } = await loadConnection()
-
-    const tonWallet = await loadSubscription(
-        account.tonWallet.publicKey,
-        account.tonWallet.contractType,
-        makeSubscriptionHandler(dispatch)
-    )
-    return lockSubscription(address).use(async () => {
-        const latestBlockId = await connection.getLatestBlock(address)
-        setLatestBlock(address, latestBlockId.id)
-        return await tonWallet.sendMessage(signedMessage)
-    })
-}
-
-export const removeDeliveredMessage = (pendingTransaction: nt.PendingTransaction) => async (
-    dispatch: AppDispatch
-) => {
-    updateStore(dispatch, ActionTypes.removeDeliveredMessage, pendingTransaction)
-}
-
-export const removeExpiredMessage = (pendingTransaction: nt.PendingTransaction) => async (
-    dispatch: AppDispatch
-) => {
-    updateStore(dispatch, ActionTypes.removeExpiredMessage, pendingTransaction)
-=======
->>>>>>> 30903b10
 }