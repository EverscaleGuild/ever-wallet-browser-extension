--- conflicted
+++ resolved
@@ -1,88 +1,4 @@
 import React, { useEffect, useState } from 'react'
-<<<<<<< HEAD
-import { connect } from 'react-redux'
-import { Action, convertTons } from '@utils'
-import { AppState, DeliveredMessage } from '@store/app/types'
-import { estimateFees, prepareDeployMessage, sendMessage } from '@store/app/actions'
-import * as nt from '@nekoton'
-
-import Lottie from 'react-lottie-player'
-import QRCode from 'react-qr-code'
-
-import Button from '@components/Button'
-import CopyButton from '@components/CopyButton'
-import EnterPassword from '@components/EnterPassword'
-import SlidingPanel from '@components/SlidingPanel'
-
-import FailedAnimation from '@img/lottie/failed.json'
-import DoneAnimation from '@img/lottie/done.json'
-import MoneyAnimation from '@img/lottie/money.json'
-
-import './style.scss'
-
-type ITransactionExpired = {
-    onBack: () => void
-}
-
-const TransactionExpired: React.FC<ITransactionExpired> = ({ onBack }) => {
-    return (
-        <>
-            <h2 className="send-screen__form-title">Transaction expired</h2>
-            <div className="send-screen__tx-sending">
-                <Lottie
-                    loop
-                    animationData={FailedAnimation}
-                    play
-                    style={{ width: 150, height: 150 }}
-                />
-            </div>
-            <Button text={'OK'} type={'button'} onClick={onBack} />
-        </>
-    )
-}
-
-type ITransactionSent = {
-    onBack: () => void
-}
-
-const TransactionSent: React.FC<ITransactionSent> = ({ onBack }) => {
-    return (
-        <>
-            <h2 className="send-screen__form-title">Wallet has been deployed</h2>
-            <div className="send-screen__tx-sending">
-                <Lottie
-                    loop
-                    animationData={DoneAnimation}
-                    play
-                    style={{ width: 150, height: 150 }}
-                />
-            </div>
-            <Button text={'OK'} type={'button'} onClick={onBack} />
-        </>
-    )
-}
-
-export type ITransactionSending = {
-    onBack: () => void
-}
-
-const TransactionSending: React.FC<ITransactionSending> = ({ onBack }) => {
-    return (
-        <>
-            <h2 className="send-screen__form-title">Deploying wallet...</h2>
-            <div className="send-screen__tx-sending">
-                <Lottie
-                    loop
-                    animationData={MoneyAnimation}
-                    play
-                    style={{ width: 150, height: 150 }}
-                />
-            </div>
-            <Button text={'OK'} type={'button'} onClick={onBack} />
-        </>
-    )
-}
-=======
 import { convertTons } from '@shared/utils'
 import * as nt from '@nekoton'
 
@@ -95,108 +11,19 @@
 import TransactionProgress from '@popup/components/TransactionProgress'
 
 import './style.scss'
->>>>>>> 30903b10
 
 interface IDeployWallet {
     account: nt.AssetsList
     tonWalletState: nt.AccountState | null
-<<<<<<< HEAD
-    deliveredMessages: DeliveredMessage[]
-    expiredMessages: nt.PendingTransaction[]
-    prepareDeployMessage: Action<typeof prepareDeployMessage>
-    estimateFees: Action<typeof estimateFees>
-    sendMessage: Action<typeof sendMessage>
-=======
     estimateFees: () => Promise<string>
     prepareDeployMessage: (keyPassword: nt.KeyPassword) => Promise<nt.SignedMessage>
     sendMessage: (params: nt.SignedMessage) => Promise<nt.Transaction>
->>>>>>> 30903b10
     onBack: () => void
 }
 
 const DeployWallet: React.FC<IDeployWallet> = ({
     account,
     tonWalletState,
-<<<<<<< HEAD
-    deliveredMessages,
-    expiredMessages,
-    prepareDeployMessage,
-    estimateFees,
-    sendMessage,
-    onBack,
-}) => {
-    const [passwordModalVisible, setPasswordModalVisible] = useState(false)
-
-    const [fees, setFees] = useState<string>()
-    const [unsignedMessage, setUnsignedMessage] = useState<nt.UnsignedMessage>()
-    const [pendingTransaction, setPendingTransaction] = useState<nt.PendingTransaction>()
-
-    useEffect(() => {
-        ;(async () => {
-            const message = await prepareDeployMessage(account.tonWallet.address)
-            if (message) {
-                const fakeMessage = message.signFake()
-                const fees = await estimateFees(account.tonWallet.address, fakeMessage)
-
-                setFees(fees)
-                setUnsignedMessage(message)
-            }
-        })()
-    }, [])
-
-    const deployWallet = async (unsignedMessage: nt.UnsignedMessage, password: string) => {
-        console.log('Deploying wallet', password)
-        const pendingTransaction = await sendMessage(
-            account.tonWallet.address,
-            unsignedMessage,
-            password
-        )
-        console.log(pendingTransaction)
-        setPendingTransaction(pendingTransaction)
-    }
-
-    const showConfirm = () => (
-        <>
-            <h2 className="send-screen__form-title">Deploy your wallet</h2>
-            {tonWalletState?.balance !== '0' ? (
-                <>
-                    <p className="deploy-wallet__comment">
-                        Funds will be debited from your balance to deploy.
-                    </p>
-                    <div className="send-screen__form-tx-details">
-                        <div className="send-screen__form-tx-details-param">
-                            <span className="send-screen__form-tx-details-param-desc">
-                                Account balance
-                            </span>
-                            <span className="send-screen__form-tx-details-param-value">
-                                {`${convertTons(tonWalletState?.balance).toLocaleString()} TON`}
-                            </span>
-                        </div>
-                        <div className="send-screen__form-tx-details-param">
-                            <span className="send-screen__form-tx-details-param-desc">Fee</span>
-                            <span className="send-screen__form-tx-details-param-value">
-                                {fees ? `${convertTons(fees)} TON` : 'calculating...'}
-                            </span>
-                        </div>
-                    </div>
-                    <Button
-                        text={'Deploy'}
-                        onClick={() => setPasswordModalVisible(true)}
-                        disabled={!fees}
-                    />
-                </>
-            ) : (
-                <>
-                    <p className="deploy-wallet__comment">
-                        You need to have at least 1 TON on your account balance to deploy.
-                    </p>
-                    <h3 className="receive-screen__form-title">
-                        Your address to receive TON funds
-                    </h3>
-                    <div className="receive-screen__qr-code">
-                        <div className="receive-screen__qr-code-code">
-                            <QRCode value={`ton://chat/${account?.tonWallet.address}`} size={80} />
-=======
     estimateFees,
     prepareDeployMessage,
     sendMessage,
@@ -289,78 +116,8 @@
                             <div className="receive-screen__qr-code-address">
                                 {account?.tonWallet.address}
                             </div>
->>>>>>> 30903b10
                         </div>
 
-<<<<<<< HEAD
-                    {account && (
-                        <CopyButton text={account.tonWallet.address}>
-                            <Button text={'Copy address'} />
-                        </CopyButton>
-                    )}
-                </>
-            )}
-            <SlidingPanel
-                isOpen={passwordModalVisible}
-                onClose={() => setPasswordModalVisible(false)}
-            >
-                <EnterPassword
-                    handleNext={async (password) => {
-                        console.log('Next')
-                        if (unsignedMessage) {
-                            await deployWallet(unsignedMessage, password)
-                        } else {
-                            console.error('Message not prepared')
-                        }
-                    }}
-                    handleBack={() => setPasswordModalVisible(false)}
-                />
-            </SlidingPanel>
-        </>
-    )
-
-    const showSendingMessage = (pendingTransaction: nt.PendingTransaction) => {
-        const close = () => {
-            setPendingTransaction(undefined)
-            onBack()
-        }
-
-        const isDone =
-            deliveredMessages.findIndex(
-                (item) => item.pendingTransaction.bodyHash == pendingTransaction.bodyHash
-            ) >= 0
-        if (isDone) {
-            return <TransactionSent onBack={close} />
-        }
-
-        const isFailed =
-            expiredMessages.findIndex((item) => item.bodyHash == pendingTransaction.bodyHash) >= 0
-        if (isFailed) {
-            return <TransactionExpired onBack={close} />
-        }
-
-        return <TransactionSending onBack={close} />
-    }
-
-    return (
-        <>
-            {pendingTransaction == null && showConfirm()}
-            {pendingTransaction != null && showSendingMessage(pendingTransaction)}
-        </>
-    )
-}
-
-const mapStateToProps = (store: { app: AppState }) => ({
-    deliveredMessages: store.app.deliveredMessages,
-    expiredMessages: store.app.expiredMessages,
-})
-
-export default connect(mapStateToProps, {
-    prepareDeployMessage,
-    estimateFees,
-    sendMessage,
-})(DeployWallet)
-=======
                         {account && (
                             <CopyButton text={account.tonWallet.address}>
                                 <Button text={'Copy address'} />
@@ -386,5 +143,4 @@
     }
 }
 
-export default DeployWallet
->>>>>>> 30903b10
+export default DeployWallet