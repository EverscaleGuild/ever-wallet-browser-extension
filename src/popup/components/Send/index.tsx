--- conflicted
+++ resolved
@@ -199,9 +199,8 @@
 
     return (
         <>
-<<<<<<< HEAD
             <div className="send-screen__account_details">
-                <UserPic />{' '}
+                <UserAvatar address={account.tonWallet.address} small />{' '}
                 <span className="send-screen__account_details-title">{account.name}</span>
             </div>
             {localStep === PrepareStep.ENTER_ADDRESS && (
@@ -244,53 +243,6 @@
                         )}
                         <div className="send-screen__form-balance">
                             Your balance: {convertTons(tonWalletState?.balance)} TON
-=======
-            <div
-                style={{
-                    visibility: paramsFormHidden ? 'hidden' : undefined,
-                    height: paramsFormHidden ? '0' : undefined,
-                }}
-            >
-                <div className="send-screen__account_details">
-                    <UserAvatar address={account.tonWallet.address} />{' '}
-                    <span className="send-screen__account_details-title">{account.name}</span>
-                </div>
-
-                <h2 className="send-screen__form-title">Enter receiver address</h2>
-                <form id="send" onSubmit={handleSubmit(submitMessageParams)}>
-                    <Select
-                        name="currency"
-                        className="send-screen__form-token-dropdown"
-                        options={options}
-                        defaultValue={options?.[0]}
-                        placeholder={'Select currency'}
-                        styles={selectStyles}
-                    />
-                    <Input
-                        name="amount"
-                        type="text"
-                        label={'Amount...'}
-                        onChange={(value) => setValue('amount', value.trim())}
-                        register={register({
-                            required: true,
-                            pattern: /^(?:0|[1-9][0-9]*)(?:.[0-9]{0,9})?$/,
-                            validate: (value?: string) => {
-                                try {
-                                    const current = new Decimal(parseTons(value || ''))
-                                    return current.lessThanOrEqualTo(balance)
-                                } catch (e) {
-                                    console.error(e)
-                                    return false
-                                }
-                            },
-                        })}
-                    />
-                    {errors.amount && (
-                        <div className="send-screen__form-error">
-                            {errors.amount.type == 'required' && 'This field is required'}
-                            {errors.amount.type == 'validate' && 'Insufficient amount'}
-                            {errors.amount.type == 'pattern' && 'Invalid format'}
->>>>>>> 60abcdf8
                         </div>
                         <Input
                             name="recipient"
