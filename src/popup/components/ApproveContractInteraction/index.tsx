--- conflicted
+++ resolved
@@ -43,32 +43,8 @@
 
         setInProcess(true)
         try {
-<<<<<<< HEAD
-            const keyPassword: nt.KeyPassword =
-                keyEntry.signerName != 'ledger_key'
-                    ? {
-                          type: keyEntry.signerName,
-                          data: {
-                              publicKey: keyEntry.publicKey,
-                              password,
-                          },
-                      }
-                    : {
-                          type: keyEntry.signerName,
-                          data: {
-                              publicKey: keyEntry.publicKey,
-                          },
-                      }
-
-            let isValid: boolean = true;
-            if (keyEntry.signerName != 'ledger_key') {
-                isValid = await checkPassword(keyPassword)
-            }
-
-=======
             const keyPassword = prepareKey(keyEntry, password)
             const isValid = await checkPassword(keyPassword)
->>>>>>> fec71548
             if (isValid) {
                 onSubmit(keyPassword)
             } else {
