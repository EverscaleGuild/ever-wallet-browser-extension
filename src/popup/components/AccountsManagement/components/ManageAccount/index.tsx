--- conflicted
+++ resolved
@@ -48,23 +48,13 @@
             ({ address }) => address === accountability.currentAccount?.tonWallet.address
         )
 
-<<<<<<< HEAD
 		if (externalAccount !== undefined) {
             keys.push(
-                ...externalAccount.externalIn.map(
-                    key => rpcState.state?.storedKeys[key]
-                ).filter(e => e) as nt.KeyStoreEntry[]
+                ...(externalAccount.externalIn.map(
+                    (key) => rpcState.state?.storedKeys[key]
+                ).filter((e) => e) as nt.KeyStoreEntry[]
             )
 		}
-=======
-        if (externalAccount !== undefined) {
-            keys.push(
-                ...(externalAccount.externalIn
-                    .map((key) => rpcState.state?.storedKeys[key])
-                    .filter((e) => e) as nt.KeyStoreEntry[])
-            )
-        }
->>>>>>> b046fa9b
 
         return keys
     }, [rpcState.state?.storedKeys])
@@ -182,11 +172,7 @@
                                         className="accounts-management__list-item-logo"
                                     />
                                     <div className="accounts-management__list-item-title">
-<<<<<<< HEAD
                                         {key.name}
-=======
-                                        {accountability.derivedKeys[key.publicKey].name}
->>>>>>> b046fa9b
                                     </div>
                                     <img src={Arrow} alt="" style={{ height: 24, width: 24 }} />
                                 </div>
