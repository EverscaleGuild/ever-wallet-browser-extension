--- conflicted
+++ resolved
@@ -1,8 +1,4 @@
-<<<<<<< HEAD
-import React, { Dispatch, SetStateAction, useState, useRef } from 'react'
-=======
 import React, { useEffect, useRef, useState } from 'react'
->>>>>>> 3f9d2c6b
 import { ControllerState, IControllerRpcClient } from '@popup/utils/ControllerRpcClient'
 import { SelectedAsset } from '@shared/utils'
 import { ConnectionDataItem } from '@shared/approvalApi'
