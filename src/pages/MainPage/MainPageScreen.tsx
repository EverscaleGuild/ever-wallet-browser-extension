--- conflicted
+++ resolved
@@ -64,12 +64,8 @@
                 <div className="main-page__account-settings-section-item">Wallet settings</div>
                 <div className="main-page__account-settings-section-item">Information and help</div>
             </div>
-<<<<<<< HEAD
+            <div className="main-page__account-settings-separator" />
             <div className="main-page__account-settings-section-item-log-out">Log out</div>
-=======
-            <div className="main-page__account-settings-separator" />
-            <div className="main-page__account-settings-section-item">Log out</div>
->>>>>>> 50739a94
         </div>
     )
 }
@@ -198,7 +194,6 @@
                 <Asset />
                 <Asset />
             </div>
-<<<<<<< HEAD
             {/*<div*/}
             {/*    style={{*/}
             {/*        width: '100%',*/}
@@ -211,19 +206,6 @@
             {/*></div>*/}
             {/*<div style={{ width: '148px', position: 'absolute', bottom: '0', left: '85px' }}>*/}
             <div style={{ marginBottom: '32px' }}>
-=======
-            <div
-                style={{
-                    width: '100%',
-                    height: '70px',
-                    background:
-                        'linear-gradient(180deg, rgba(255, 255, 255, 0) 0%, rgba(255, 255, 255, 1) 44%)',
-                    bottom: 0,
-                    position: 'absolute',
-                }}
-            />
-            <div style={{ width: '148px', position: 'absolute', bottom: '0', left: '85px' }}>
->>>>>>> 50739a94
                 <Button text={'Add new asset'} white onClick={() => setPanelVisible(true)} />
             </div>
             {/*</div>*/}
