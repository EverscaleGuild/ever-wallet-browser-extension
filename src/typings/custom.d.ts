declare module '*.svg' {
<<<<<<< HEAD
    interface IReactComponent
        extends React.SVGProps<SVGSVGElement>,
            React.HTMLAttributes<SVGSVGElement> {}

    const ReactComponent: React.FC<IReactComponent>
    const content: string
    export { ReactComponent }
=======
    const content: any
>>>>>>> 7260c06b
    export default content
}

declare module '*.json' {
    const content: string
    export default content
}

declare module 'react-lottie-player' {
    import React from 'react'

    interface LottieProps {
        animationData?: any
        path?: string
        play?: boolean
        goTo?: number
        speed?: number
        direction?: number
        loop?: number | boolean
        segments?: number[] | boolean
        rendererSettings?: any
        renderer?: string
        audioFactory?: any
        onComplete?: () => void
        onLoopComplete?: () => void
        onEnterFrame?: () => void
        onSegmentStart?: () => void
        style?: React.CSSProperties
    }

    export default class Lottie extends React.Component<LottieProps> {}
}<|MERGE_RESOLUTION|>--- conflicted
+++ resolved
@@ -1,15 +1,5 @@
 declare module '*.svg' {
-<<<<<<< HEAD
-    interface IReactComponent
-        extends React.SVGProps<SVGSVGElement>,
-            React.HTMLAttributes<SVGSVGElement> {}
-
-    const ReactComponent: React.FC<IReactComponent>
-    const content: string
-    export { ReactComponent }
-=======
     const content: any
->>>>>>> 7260c06b
     export default content
 }
 
