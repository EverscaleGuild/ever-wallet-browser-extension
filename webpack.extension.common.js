--- conflicted
+++ resolved
@@ -58,28 +58,17 @@
         }),
         new CopyWebpackPlugin({
             patterns: [
-<<<<<<< HEAD
-                {from: './src/extension_manifest.json', to: 'manifest.json'},
-                {from: './src/icons/icon16.png'},
-                {from: './src/icons/icon48.png'},
-                {from: './src/icons/icon128.png'},
-                {from: path.resolve(__dirname, "nekoton/pkg/index_bg.wasm")}
-=======
+                {from: path.resolve(__dirname, "nekoton/pkg/index_bg.wasm")},
                 { from: './src/extension_manifest.json', to: 'manifest.json' },
                 { from: './src/icons/icon16.png' },
                 { from: './src/icons/icon48.png' },
                 { from: './src/icons/icon128.png' },
->>>>>>> 8c166c99
             ],
         }),
     ],
     output: {
         filename: '[name].js',
-<<<<<<< HEAD
         path: path.resolve(__dirname, 'dist/extension')
-=======
-        path: path.resolve(__dirname, 'dist'),
->>>>>>> 8c166c99
     },
     experiments: {
         asyncWebAssembly: true,
